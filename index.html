--- conflicted
+++ resolved
@@ -1,894 +1,889 @@
-<!DOCTYPE html>
-<html lang="en">
-<head>
-    <meta charset="UTF-8">
-    <meta name="viewport" content="width=device-width, initial-scale=1.0">
-    <title>Pyramid Poker Online</title>
-    <link rel="stylesheet" href="css/styles.css">
-
-    <!-- ================================================================ -->
-    <!-- STEP 1: ADD THIS CSS TO YOUR <head> section (after the existing <link> tag) -->
-    <!-- ================================================================ -->
-
-    <style id="loginModalStyles">
-        /* Login Modal Styles - matching config modal */
-        .login-modal {
-            position: fixed;
-            top: 0;
-            left: 0;
-            width: 100%;
-            height: 100%;
-            background: rgba(0, 0, 0, 0.8);
-            z-index: 1000;
-            display: flex;
-            align-items: center;
-            justify-content: center;
-        }
-
-        .login-content {
-            background: linear-gradient(135deg, #2c3e50, #34495e);
-            border-radius: 15px;
-            border: 2px solid #4ecdc4;
-            max-width: 400px;
-            width: 90%;
-            color: white;
-            box-shadow: 0 10px 30px rgba(0, 0, 0, 0.5);
-        }
-
-        .login-header {
-            display: flex;
-            justify-content: space-between;
-            align-items: center;
-            padding: 20px;
-            border-bottom: 1px solid rgba(255, 255, 255, 0.2);
-        }
-
-        .login-header h2 {
-            margin: 0;
-            color: #ffd700;
-        }
-
-        .login-close {
-            background: none;
-            border: none;
-            color: #ff6b6b;
-            font-size: 24px;
-            cursor: pointer;
-            padding: 5px;
-            border-radius: 50%;
-            width: 35px;
-            height: 35px;
-            display: flex;
-            align-items: center;
-            justify-content: center;
-        }
-
-        .login-close:hover {
-            background: rgba(255, 107, 107, 0.2);
-        }
-
-        .login-body {
-            padding: 20px;
-        }
-
-        .login-form {
-            display: flex;
-            flex-direction: column;
-            gap: 15px;
-        }
-
-        .form-group {
-            display: flex;
-            flex-direction: column;
-            gap: 8px;
-        }
-
-        .form-group label {
-            font-weight: bold;
-            color: #ecf0f1;
-        }
-
-        .form-group input {
-            padding: 12px;
-            border-radius: 8px;
-            border: 1px solid #4ecdc4;
-            background: rgba(52, 73, 94, 0.8);
-            color: white;
-            font-size: 14px;
-        }
-
-        .form-group input:focus {
-            outline: none;
-            border-color: #ffd700;
-            box-shadow: 0 0 5px rgba(255, 215, 0, 0.5);
-        }
-
-        .form-group input::placeholder {
-            color: #95a5a6;
-        }
-
-        .passcode-input {
-            text-align: center;
-            letter-spacing: 8px;
-            font-size: 18px;
-            font-weight: bold;
-        }
-
-        .login-footer {
-            padding: 20px;
-            border-top: 1px solid rgba(255, 255, 255, 0.2);
-            display: flex;
-            flex-direction: column;
-            gap: 15px;
-        }
-
-        .login-btn-modal {
-            padding: 12px 20px;
-            border-radius: 8px;
-            border: none;
-            cursor: pointer;
-            font-weight: bold;
-            transition: all 0.3s ease;
-            background: #4ecdc4;
-            color: white;
-            font-size: 16px;
-        }
-
-        .login-btn-modal:hover {
-            background: #45b7aa;
-        }
-
-        .login-btn-modal:disabled {
-            background: #95a5a6;
-            cursor: not-allowed;
-        }
-
-        .mode-switch {
-            text-align: center;
-            color: #95a5a6;
-            font-size: 14px;
-        }
-
-        .mode-switch a {
-            color: #4ecdc4;
-            text-decoration: none;
-            cursor: pointer;
-        }
-
-        .mode-switch a:hover {
-            color: #ffd700;
-            text-decoration: underline;
-        }
-
-        /* Modal internal status area */
-        .modal-status {
-            padding: 12px;
-            border-radius: 8px;
-            margin-top: 15px;
-            text-align: center;
-            font-weight: bold;
-            border: 1px solid transparent;
-        }
-
-        .modal-status.success {
-            background: rgba(46, 204, 113, 0.2);
-            border-color: #2ecc71;
-            color: #2ecc71;
-        }
-
-        .modal-status.error {
-            background: rgba(231, 76, 60, 0.2);
-            border-color: #e74c3c;
-            color: #e74c3c;
-        }
-
-        .modal-status.info {
-            background: rgba(52, 152, 219, 0.2);
-            border-color: #3498db;
-            color: #3498db;
-        }
-
-        /* Custom checkbox styling */
-        .checkbox-label {
-            display: flex !important;
-            align-items: center;
-            cursor: pointer;
-            font-size: 14px;
-            color: #ecf0f1 !important;
-            font-weight: normal !important;
-        }
-
-        .checkbox-label input[type="checkbox"] {
-            margin-right: 8px;
-            width: 16px;
-            height: 16px;
-            accent-color: #4ecdc4;
-        }
-
-        .checkbox-label:hover {
-            color: #4ecdc4 !important;
-        }
-    </style>
-
-
-</head>
-
-<script>
-// Basic login state management
-let isLoggedIn = false;
-
-// Initialize login button
-document.addEventListener('DOMContentLoaded', function() {
-    const loginButton = document.getElementById('loginButton');
-
-    // Check if user is already logged in (from localStorage)
-    const userData = localStorage.getItem('pyramidPokerUser');
-    if (userData) {
-        isLoggedIn = true;
-        updateLoginButton();
-    }
-
-    // Add click handler
-    loginButton.addEventListener('click', handleLoginClick);
-});
-
-function updateLoginButton() {
-    const loginButton = document.getElementById('loginButton');
-    loginButton.textContent = isLoggedIn ? 'Logout' : 'Login';
-}
-
-function handleLoginClick() {
-    console.log('Login button clicked, current state:', isLoggedIn ? 'logged in' : 'logged out');
-
-    if (isLoggedIn) {
-        // Handle logout
-        localStorage.removeItem('pyramidPokerUser');
-        isLoggedIn = false;
-        console.log('User logged out');
-    } else {
-        // Handle login (placeholder for now)
-        console.log('Show login modal (to be implemented next)');
-    }
-
-    updateLoginButton();
-}
-</script>
-
-<body>
-    <!-- Animated background -->
-    <div class="bg-particles" id="bgParticles"></div>
-
-    <!-- Sidebar Toggle Button -->
-    <button class="sidebar-toggle" id="sidebarToggle" title="Toggle sidebar">
-        <span id="toggleIcon">◀</span>
-        <span id="toggleText">Hide</span>
-    </button>
-
-
-    <div class="header">
-        <div class="header-content">
-            <h1>🔺 Pyramid Poker Online</h1>
-            <div class="version-tag" id="version-info" title="Click for build details">Enhanced Edition - Loading...</div>
-            <button id="loginButton" class="btn btn-secondary login-btn">Login</button>
-        </div>
-    </div>
-
-        <div class="game-controls">
-            <button id="newGame" class="btn btn-primary">New Game</button>
-            <button id="newRound" class="btn btn-secondary">New Round</button>
-            <button id="autoArrange" class="btn btn-secondary">Auto</button>
-            <button id="sortByRank" class="btn btn-secondary">Rank</button>
-            <button id="sortBySuit" class="btn btn-secondary">Suit</button>
-            <button id="submitHand" class="btn btn-primary" disabled>Submit</button>
-            <button id="gameSettings" class="btn btn-secondary">Settings</button>
-            <button id="helpButton" class="btn btn-secondary">Rules</button>
-</div>
-            <!-- Remove the config button - it will be accessible via New Game -->
-        </div>
-
-        <div class="status" id="status">
-            Click "New Game" to configure a new game, or "New Round" to deal new hands!
-        </div>
-
-        <div class="game-area" id="gameArea">
-            <div class="main-game">
-                <div class="hand-section">
-                    <div class="hand-label">
-                        <span class="hand-icon">🎴</span>
-                        Your Cards - Staging Area
-                    </div>
-                    <div class="hand-area staging-area" id="playerHand" data-hand="player"></div>
-                </div>
-
-                <div class="hand-section">
-                    <div class="hand-label">
-                        <span class="hand-icon">🏆</span>
-                        Back Hand (5-8 cards)
-                        <span class="hand-strength" id="backStrength"></span>
-                    </div>
-                    <div class="hand-area" id="backHand" data-hand="back"></div>
-                </div>
-
-                <div class="hand-section">
-                    <div class="hand-label">
-                        <span class="hand-icon">🥈</span>
-                        Middle Hand (5-7 cards)
-                        <span class="hand-strength" id="middleStrength"></span>
-                    </div>
-                    <div class="hand-area" id="middleHand" data-hand="middle"></div>
-                </div>
-
-                <div class="hand-section">
-                    <div class="hand-label">
-                        <span class="hand-icon">🥉</span>
-                        Front Hand (3-5 cards)
-                        <span class="hand-strength" id="frontStrength"></span>
-                    </div>
-                    <div class="hand-area" id="frontHand" data-hand="front"></div>
-                </div>
-            </div>
-
-            <div class="sidebar" id="sidebar">
-                <h3>Players</h3>
-                <div class="player-list" id="playerList"></div>
-
-                <div class="scoring" id="scoring" style="display: none;">
-                    <h3>Current Scores</h3>
-                    <div id="scoreList"></div>
-                </div>
-            </div>
-        </div>
-    </div>
-
-    <!-- Scoring Popup -->
-    <div class="scoring-popup" id="scoringPopup">
-        <div class="scoring-content">
-            <button class="close-popup" onclick="game.closeScoringPopup()">×</button>
-            <h2 style="text-align: center; margin-bottom: 30px; color: #ffd700;">🏆 Round Results</h2>
-
-            <div class="player-hands-section">
-                <h3 style="color: #ffd700; margin-bottom: 20px;">All Players' Hands</h3>
-                <div id="allPlayerHands"></div>
-            </div>
-
-            <div class="round-robin-section">
-                <h3 style="color: #ffd700; margin-bottom: 20px;">Round-Robin Scoring</h3>
-                <div id="roundRobinResults"></div>
-            </div>
-
-            <div style="text-align: center; margin-top: 30px;">
-                <button class="btn btn-primary" onclick="game.closeScoringPopup()">Continue</button>
-            </div>
-        </div>
-        <script src="js/arrange/two-wild-strategy-one.js"></script></div>
-
-    <!-- ================================================================ -->
-    <!-- STEP 2: ADD THIS HTML right after your Scoring Popup (before the JavaScript Files comment) -->
-    <!-- ================================================================ -->
-
-    <!-- Login Modal -->
-    <div id="loginModal" class="login-modal" style="display: none;">
-        <div class="login-content">
-            <div class="login-header">
-                <h2 id="modalTitle">🔐 Login</h2>
-                <button class="login-close" onclick="closeLoginModal()">×</button>
-            </div>
-            <div class="login-body">
-                <form class="login-form" id="loginForm">
-                    <div class="form-group">
-                        <label for="emailInput">Email Address:</label>
-                        <input type="email" id="emailInput" placeholder="Enter your email" required>
-                    </div>
-                    <div class="form-group">
-                        <label for="passcodeInput">4-Digit Passcode:</label>
-                        <input type="text" id="passcodeInput" class="passcode-input" placeholder="••••" maxlength="4" required>
-                    </div>
-                    <div class="form-group">
-                        <label class="checkbox-label">
-                            <input type="checkbox" id="rememberEmail" checked>
-                            <span class="checkmark"></span>
-                            Remember my email address
-                        </label>
-                    </div>
-                    <!-- Internal status area -->
-                    <div id="modalStatus" class="modal-status" style="display: none;"></div>
-                </form>
-            </div>
-            <div class="login-footer">
-                <button class="login-btn-modal" id="submitBtn" onclick="handleLoginSubmit()">Login</button>
-                <div class="mode-switch">
-                    <span id="switchText">Don't have an account?</span>
-                    <a id="switchLink" onclick="switchLoginMode()">Register here</a>
-                </div>
-            </div>
-        </div>
-    </div>
-
-
-    <!-- JavaScript Files -->
-
-<!-- Near the bottom of index.html, before closing </body> -->
-<script>
-// Existing game initialization
-window.addEventListener('DOMContentLoaded', async () => {
-    console.log('🚀 Initializing Pyramid Poker...');
-
-    // Load empirical win probability data
-    const empiricalLoaded = await initializeEmpiricalWinProbability();
-    if (empiricalLoaded) {
-        console.log('✅ Empirical win probability data ready (30,868 entries)');
-    } else {
-        console.log('⚠️ Empirical data failed to load');
-    }
-
-    // Load tiered win probability data
-    const tieredLoaded = await initializeTieredWinProbability();
-    if (tieredLoaded) {
-        console.log('✅ Tiered win probability data ready (1978 entries)');
-    } else {
-        console.log('⚠️ Tiered data failed to load');
-    }
-
-    // Load tiered2 win probability data
-    const tiered2Loaded = await initializeTiered2WinProbability();
-    if (tiered2Loaded) {
-        console.log('✅ Tiered2 win probability data ready (2235 entries)');
-    } else {
-        console.log('⚠️ Tiered data failed to load');
-    }
-
-<!--    // Continue with existing game setup-->
-<!--    // ... your existing initialization code-->
-});
-</script>
-
-
-    <!-- Core dependencies first -->
-    <script src="js/constants/hand-types.js"></script>
-    <script src="js/utils.js"></script>
-    <script src="js/utilities/card-count.js"></script>
-    <script src="js/utilities/empirical-win-probability.js"></script>
-    <script src="js/utilities/tiered-win-probability.js"></script>
-    <script src="js/utilities/tiered2-win-probability.js"></script>
-    <script src="js/utilities/convert-to-card-model.js"></script>
-    <script src="js/hands/evaluate-hand.js"></script>
-    <script src="js/hands/evaluate-hand-new.js"></script>
-    <script src="js/hands/scoring-utilities.js"></script>
-    <script src="js/core/player.js"></script>
-    <script src="js/core/deck.js"></script>
-    <script src="js/utils/version.js"></script>
-    <script src="js/core/game.js"></script>
-    <script src="js/utilities/analysis.js"></script>
-    <script src="js/utilities/card-parser.js"></script>
-
-
-    <!-- Hand detection and analysis -->
-
-    <script src="js/utilities/count-valid-hands.js"></script>
-    <script src="js/utilities/count-valid-hands-from-cards.js"></script>
-    <script src="js/utilities/create-arrangement.js"></script>
-    <script src="js/hands/hand-detector.js"></script>
-    <script src="js/arrange/hand-sorter.js"></script>
-    <script src="js/hands/card-utilities.js"></script>
-    <script src="js/hands/arrangement-scorer.js"></script>
-    <script src="js/hands/arrangement-validator.js"></script>
-    <script src="js/arrange/two-wild-strategy-one.js"></script>
-    <script src="js/arrange/two-wild-strategy-two.js"></script>
-
-    <!-- Other game components -->
-    <script src="js/tests/test-card-count.js"></script>
-    <script src="js/ui/scoring-popup.js"></script>
-    <script src="js/ui/display.js"></script>
-    <script src="js/core/game-config.js"></script>
-    <script src="js/ui/config.js"></script>
-    <script src="js/ui/rules.js"></script>
-
-    <!-- Only load tests in development -->
-    <script src="js/tests/test-cases.js"></script>
-    <script src="js/tests/test-evaluate-hand.js"></script>
-    <script src="js/tests/auto-arrange-tests.js"></script>
-    <script src="js/hands/hand-detector-metadata-reporter.js"></script>
-
-    <!-- load test cases -->
-    <script src="js/tests/test-hand-detector.js"></script>
-
-    <!-- In your main pyramid-poker.html file -->
-    <script src="js/arrange/find-best-setup-no-wild.js"></script>
-    <script src="js/arrange/find-best-setup-one-wild.js"></script>
-    <script src="js/arrange/find-best-setup-two-wild.js"></script>
-    <script src="js/arrange/find-best-setup.js"></script>
-    <script src="js/hands/auto-arrange.js"></script>
-
-        <!-- generate stats -->
-    <script src="js/stats/play-hand-stats.js"></script>
-
-    <script src="js/tests/test-execution.js"></script>
-    <script src="js/tests/unittest-hand-detector.js"></script>
-    <script src="js/tests/test-tiered-win-probability.js"></script>
-    <script src="js/tests/create-from-cards-test-case.js"></script>
-    <script src="js/tests/test-all-methods.js"></script>
-    <script src="js/utilities/analyze-cards.js"></script>
-    <script src="js/arrange/one-wild-candidates.js"></script>
-<<<<<<< HEAD
-    <script src="js/tests/batch.js"></script>
-    <script src="js/tests/top-arrangement-analysis.js"></script>
-    <script src="js/tests/debug-head-to-head.js"></script>
-    <script src="js/tests/debug-hand-corruption.js"></script>
-<!--    <script src="data/convert-tiered-csv.js"></script>-->
-=======
-
-    <!-- ================================================================ -->
-    <!-- STEP 3: REPLACE your existing login JavaScript (the whole <script> block at the bottom) with this: -->
-    <!-- ================================================================ -->
-
-    <script>
-        // Login Modal Management
-        let currentLoginMode = 'login'; // 'login' or 'register'
-        let userLoggedIn = false;
-
-        // Initialize on page load
-        document.addEventListener('DOMContentLoaded', function() {
-            const loginButton = document.getElementById('loginButton');
-
-            // Check if user is already logged in
-            const currentUser = getCurrentUser();
-            if (currentUser) {
-                userLoggedIn = true;
-                updateLoginButton();
-                updateLoginStatus('Welcome back, ' + currentUser.email + '!', 'success');
-            }
-
-            // Set up login button click handler
-            if (loginButton) {
-                loginButton.onclick = handleLoginClick;
-            }
-
-            // Set up modal event listeners
-            setupModalEventListeners();
-        });
-
-        // Handle login button click
-        function handleLoginClick() {
-            console.log('Login button clicked, current state:', userLoggedIn ? 'logged in' : 'logged out');
-
-            if (userLoggedIn) {
-                // Handle logout
-                handleLogout();
-            } else {
-                // Open login modal
-                openLoginModal();
-            }
-        }
-
-        // Open login modal
-        function openLoginModal() {
-            console.log('Opening login modal...');
-            document.getElementById('loginModal').style.display = 'flex';
-
-            // Pre-fill remembered email if available
-            const rememberedEmail = getRememberedEmail();
-            if (rememberedEmail) {
-                document.getElementById('emailInput').value = rememberedEmail;
-                document.getElementById('rememberEmail').checked = true;
-                document.getElementById('passcodeInput').focus();
-            } else {
-                document.getElementById('emailInput').focus();
-            }
-        }
-
-        // Close login modal
-        function closeLoginModal() {
-            console.log('Closing login modal...');
-            document.getElementById('loginModal').style.display = 'none';
-            clearLoginForm();
-        }
-
-        // Switch between login and register modes
-        function switchLoginMode() {
-            console.log('Switching mode from:', currentLoginMode);
-            if (currentLoginMode === 'login') {
-                currentLoginMode = 'register';
-                document.getElementById('modalTitle').textContent = '📝 Register';
-                document.getElementById('submitBtn').textContent = 'Register';
-                document.getElementById('switchText').textContent = 'Already have an account?';
-                document.getElementById('switchLink').textContent = 'Login here';
-            } else {
-                currentLoginMode = 'login';
-                document.getElementById('modalTitle').textContent = '🔐 Login';
-                document.getElementById('submitBtn').textContent = 'Login';
-                document.getElementById('switchText').textContent = "Don't have an account?";
-                document.getElementById('switchLink').textContent = 'Register here';
-            }
-            clearLoginForm();
-        }
-
-        // Handle form submission
-        function handleLoginSubmit() {
-            console.log('handleLoginSubmit called!');
-            const email = document.getElementById('emailInput').value.trim();
-            const passcode = document.getElementById('passcodeInput').value.trim();
-
-            console.log('Email:', email, 'Passcode:', passcode);
-
-            // Clear any previous status
-            clearModalStatus();
-
-            // Validate inputs
-            if (!email || !passcode) {
-                showModalStatus('Please fill in all fields', 'error');
-                return;
-            }
-
-            if (!isValidEmail(email)) {
-                showModalStatus('Please enter a valid email address', 'error');
-                return;
-            }
-
-            if (!isValidPasscode(passcode)) {
-                showModalStatus('Passcode must be exactly 4 digits', 'error');
-                return;
-            }
-
-            // Handle login vs register
-            if (currentLoginMode === 'login') {
-                handleLogin(email, passcode);
-            } else {
-                handleRegister(email, passcode);
-            }
-        }
-
-        // Handle user login
-        function handleLogin(email, passcode) {
-            const users = getUsersFromStorage();
-            const user = users.find(u => u.email === email);
-
-            if (!user) {
-                showModalStatus('Email not found. Please register first.', 'error');
-                return;
-            }
-
-            if (user.passcode !== passcode) {
-                showModalStatus('Incorrect passcode. Please try again.', 'error');
-                return;
-            }
-
-            // Save email if remember checkbox is checked
-            saveRememberedEmail(email);
-
-            // Login successful
-            setCurrentUser(user);
-            userLoggedIn = true;
-            showModalStatus('✅ Login successful! Welcome back, ' + user.email, 'success');
-
-            // Close modal and update UI
-            setTimeout(() => {
-                closeLoginModal();
-                updateLoginButton();
-                updateLoginStatus('Logged in as: ' + user.email, 'success');
-            }, 2000);
-        }
-
-        // Handle user registration
-        function handleRegister(email, passcode) {
-            const users = getUsersFromStorage();
-
-            if (users.find(u => u.email === email)) {
-                showModalStatus('Email already registered. Please login instead.', 'error');
-                return;
-            }
-
-            // Create new user
-            const newUser = {
-                email: email,
-                passcode: passcode,
-                registeredDate: new Date().toISOString(),
-                stats: {
-                    gamesPlayed: 0,
-                    tournamentsWon: 0,
-                    totalScore: 0,
-                    bestScore: 0,
-                    ranking: 'Beginner'
-                }
-            };
-
-            // Save email if remember checkbox is checked
-            saveRememberedEmail(email);
-
-            // Save new user
-            users.push(newUser);
-            saveUsersToStorage(users);
-            setCurrentUser(newUser);
-            userLoggedIn = true;
-
-            showModalStatus('✅ Registration successful! Welcome, ' + email, 'success');
-
-            // Close modal and update UI
-            setTimeout(() => {
-                closeLoginModal();
-                updateLoginButton();
-                updateLoginStatus('Registered and logged in as: ' + email, 'success');
-            }, 2000);
-        }
-
-        // Handle logout
-        function handleLogout() {
-            clearCurrentUser();
-            userLoggedIn = false;
-            updateLoginButton();
-            updateLoginStatus('You have been logged out.', 'info');
-            console.log('User logged out');
-        }
-
-        // Update login button text
-        function updateLoginButton() {
-            const loginButton = document.getElementById('loginButton');
-            if (loginButton) {
-                loginButton.textContent = userLoggedIn ? 'Logout' : 'Login';
-            }
-        }
-
-        // Validation functions
-        function isValidEmail(email) {
-            const emailRegex = /^[a-zA-Z0-9._%+-]+@[a-zA-Z0-9.-]+\.[a-zA-Z]{2,}$/;
-            return emailRegex.test(email);
-        }
-
-        function isValidPasscode(passcode) {
-            return /^\d{4}$/.test(passcode);
-        }
-
-        // Modal status functions
-        function showModalStatus(message, type) {
-            type = type || 'info';
-            const modalStatus = document.getElementById('modalStatus');
-            modalStatus.className = 'modal-status';
-            modalStatus.classList.add(type);
-            modalStatus.textContent = message;
-            modalStatus.style.display = 'block';
-            console.log('Modal status:', message, '(' + type + ')');
-        }
-
-        function clearModalStatus() {
-            const modalStatus = document.getElementById('modalStatus');
-            if (modalStatus) {
-                modalStatus.style.display = 'none';
-                modalStatus.textContent = '';
-            }
-        }
-
-        // Form management
-        function clearLoginForm() {
-            const rememberCheckbox = document.getElementById('rememberEmail');
-            if (!rememberCheckbox || !rememberCheckbox.checked) {
-                document.getElementById('emailInput').value = '';
-            }
-            document.getElementById('passcodeInput').value = '';
-            clearModalStatus();
-        }
-
-        // localStorage functions
-        function getUsersFromStorage() {
-            const stored = localStorage.getItem('pyramidPokerUsers');
-            return stored ? JSON.parse(stored) : [];
-        }
-
-        function saveUsersToStorage(users) {
-            localStorage.setItem('pyramidPokerUsers', JSON.stringify(users));
-        }
-
-        function setCurrentUser(user) {
-            localStorage.setItem('pyramidPokerCurrentUser', JSON.stringify(user));
-        }
-
-        function getCurrentUser() {
-            const stored = localStorage.getItem('pyramidPokerCurrentUser');
-            return stored ? JSON.parse(stored) : null;
-        }
-
-        function clearCurrentUser() {
-            localStorage.removeItem('pyramidPokerCurrentUser');
-        }
-
-        function saveRememberedEmail(email) {
-            const rememberCheckbox = document.getElementById('rememberEmail');
-            if (rememberCheckbox && rememberCheckbox.checked) {
-                localStorage.setItem('pyramidPokerRememberedEmail', email);
-            } else {
-                localStorage.removeItem('pyramidPokerRememberedEmail');
-            }
-        }
-
-        function getRememberedEmail() {
-            return localStorage.getItem('pyramidPokerRememberedEmail') || '';
-        }
-
-        // Set up modal event listeners
-        function setupModalEventListeners() {
-            // Close modal when clicking outside
-            const modal = document.getElementById('loginModal');
-            if (modal) {
-                modal.addEventListener('click', function(e) {
-                    if (e.target === this) {
-                        closeLoginModal();
-                    }
-                });
-            }
-
-            // Close modal on Escape key
-            document.addEventListener('keydown', function(e) {
-                if (e.key === 'Escape' && document.getElementById('loginModal').style.display === 'flex') {
-                    closeLoginModal();
-                }
-            });
-
-            // Format passcode input and real-time validation
-            const passcodeInput = document.getElementById('passcodeInput');
-            if (passcodeInput) {
-                passcodeInput.addEventListener('input', function(e) {
-                    let value = this.value.replace(/\D/g, '');
-                    if (value.length > 4) {
-                        value = value.substring(0, 4);
-                    }
-                    this.value = value;
-
-                    // Visual feedback
-                    if (value.length > 0 && value.length < 4) {
-                        this.style.borderColor = '#f39c12';
-                    } else if (value.length === 4) {
-                        this.style.borderColor = '#2ecc71';
-                    } else {
-                        this.style.borderColor = '#4ecdc4';
-                    }
-                });
-            }
-
-            // Email validation on blur
-            const emailInput = document.getElementById('emailInput');
-            if (emailInput) {
-                emailInput.addEventListener('blur', function(e) {
-                    const email = this.value.trim();
-                    if (email.length > 0) {
-                        if (isValidEmail(email)) {
-                            this.style.borderColor = '#2ecc71';
-                        } else {
-                            this.style.borderColor = '#e74c3c';
-                        }
-                    } else {
-                        this.style.borderColor = '#4ecdc4';
-                    }
-                });
-            }
-
-            // Form submit on Enter
-            const loginForm = document.getElementById('loginForm');
-            if (loginForm) {
-                loginForm.addEventListener('submit', function(e) {
-                    e.preventDefault();
-                    handleLoginSubmit();
-                });
-            }
-        }
-
-
-function updateLoginStatus(message, type) {
-    const statusElement = document.getElementById('status');
-    if (statusElement) {
-        statusElement.textContent = message;
-        // Optional: add styling based on type
-        if (type === 'success') {
-            statusElement.style.color = '#2ecc71';
-        } else if (type === 'error') {
-            statusElement.style.color = '#e74c3c';
-        } else {
-            statusElement.style.color = '';
-        }
-    }
-    console.log('Status:', message);
-}
-
-    </script>
->>>>>>> ea02b95e
-
-
-</body>
+<!DOCTYPE html>
+<html lang="en">
+<head>
+    <meta charset="UTF-8">
+    <meta name="viewport" content="width=device-width, initial-scale=1.0">
+    <title>Pyramid Poker Online</title>
+    <link rel="stylesheet" href="css/styles.css">
+
+    <!-- ================================================================ -->
+    <!-- STEP 1: ADD THIS CSS TO YOUR <head> section (after the existing <link> tag) -->
+    <!-- ================================================================ -->
+
+    <style id="loginModalStyles">
+        /* Login Modal Styles - matching config modal */
+        .login-modal {
+            position: fixed;
+            top: 0;
+            left: 0;
+            width: 100%;
+            height: 100%;
+            background: rgba(0, 0, 0, 0.8);
+            z-index: 1000;
+            display: flex;
+            align-items: center;
+            justify-content: center;
+        }
+
+        .login-content {
+            background: linear-gradient(135deg, #2c3e50, #34495e);
+            border-radius: 15px;
+            border: 2px solid #4ecdc4;
+            max-width: 400px;
+            width: 90%;
+            color: white;
+            box-shadow: 0 10px 30px rgba(0, 0, 0, 0.5);
+        }
+
+        .login-header {
+            display: flex;
+            justify-content: space-between;
+            align-items: center;
+            padding: 20px;
+            border-bottom: 1px solid rgba(255, 255, 255, 0.2);
+        }
+
+        .login-header h2 {
+            margin: 0;
+            color: #ffd700;
+        }
+
+        .login-close {
+            background: none;
+            border: none;
+            color: #ff6b6b;
+            font-size: 24px;
+            cursor: pointer;
+            padding: 5px;
+            border-radius: 50%;
+            width: 35px;
+            height: 35px;
+            display: flex;
+            align-items: center;
+            justify-content: center;
+        }
+
+        .login-close:hover {
+            background: rgba(255, 107, 107, 0.2);
+        }
+
+        .login-body {
+            padding: 20px;
+        }
+
+        .login-form {
+            display: flex;
+            flex-direction: column;
+            gap: 15px;
+        }
+
+        .form-group {
+            display: flex;
+            flex-direction: column;
+            gap: 8px;
+        }
+
+        .form-group label {
+            font-weight: bold;
+            color: #ecf0f1;
+        }
+
+        .form-group input {
+            padding: 12px;
+            border-radius: 8px;
+            border: 1px solid #4ecdc4;
+            background: rgba(52, 73, 94, 0.8);
+            color: white;
+            font-size: 14px;
+        }
+
+        .form-group input:focus {
+            outline: none;
+            border-color: #ffd700;
+            box-shadow: 0 0 5px rgba(255, 215, 0, 0.5);
+        }
+
+        .form-group input::placeholder {
+            color: #95a5a6;
+        }
+
+        .passcode-input {
+            text-align: center;
+            letter-spacing: 8px;
+            font-size: 18px;
+            font-weight: bold;
+        }
+
+        .login-footer {
+            padding: 20px;
+            border-top: 1px solid rgba(255, 255, 255, 0.2);
+            display: flex;
+            flex-direction: column;
+            gap: 15px;
+        }
+
+        .login-btn-modal {
+            padding: 12px 20px;
+            border-radius: 8px;
+            border: none;
+            cursor: pointer;
+            font-weight: bold;
+            transition: all 0.3s ease;
+            background: #4ecdc4;
+            color: white;
+            font-size: 16px;
+        }
+
+        .login-btn-modal:hover {
+            background: #45b7aa;
+        }
+
+        .login-btn-modal:disabled {
+            background: #95a5a6;
+            cursor: not-allowed;
+        }
+
+        .mode-switch {
+            text-align: center;
+            color: #95a5a6;
+            font-size: 14px;
+        }
+
+        .mode-switch a {
+            color: #4ecdc4;
+            text-decoration: none;
+            cursor: pointer;
+        }
+
+        .mode-switch a:hover {
+            color: #ffd700;
+            text-decoration: underline;
+        }
+
+        /* Modal internal status area */
+        .modal-status {
+            padding: 12px;
+            border-radius: 8px;
+            margin-top: 15px;
+            text-align: center;
+            font-weight: bold;
+            border: 1px solid transparent;
+        }
+
+        .modal-status.success {
+            background: rgba(46, 204, 113, 0.2);
+            border-color: #2ecc71;
+            color: #2ecc71;
+        }
+
+        .modal-status.error {
+            background: rgba(231, 76, 60, 0.2);
+            border-color: #e74c3c;
+            color: #e74c3c;
+        }
+
+        .modal-status.info {
+            background: rgba(52, 152, 219, 0.2);
+            border-color: #3498db;
+            color: #3498db;
+        }
+
+        /* Custom checkbox styling */
+        .checkbox-label {
+            display: flex !important;
+            align-items: center;
+            cursor: pointer;
+            font-size: 14px;
+            color: #ecf0f1 !important;
+            font-weight: normal !important;
+        }
+
+        .checkbox-label input[type="checkbox"] {
+            margin-right: 8px;
+            width: 16px;
+            height: 16px;
+            accent-color: #4ecdc4;
+        }
+
+        .checkbox-label:hover {
+            color: #4ecdc4 !important;
+        }
+    </style>
+
+
+</head>
+
+<script>
+// Basic login state management
+let isLoggedIn = false;
+
+// Initialize login button
+document.addEventListener('DOMContentLoaded', function() {
+    const loginButton = document.getElementById('loginButton');
+
+    // Check if user is already logged in (from localStorage)
+    const userData = localStorage.getItem('pyramidPokerUser');
+    if (userData) {
+        isLoggedIn = true;
+        updateLoginButton();
+    }
+
+    // Add click handler
+    loginButton.addEventListener('click', handleLoginClick);
+});
+
+function updateLoginButton() {
+    const loginButton = document.getElementById('loginButton');
+    loginButton.textContent = isLoggedIn ? 'Logout' : 'Login';
+}
+
+function handleLoginClick() {
+    console.log('Login button clicked, current state:', isLoggedIn ? 'logged in' : 'logged out');
+
+    if (isLoggedIn) {
+        // Handle logout
+        localStorage.removeItem('pyramidPokerUser');
+        isLoggedIn = false;
+        console.log('User logged out');
+    } else {
+        // Handle login (placeholder for now)
+        console.log('Show login modal (to be implemented next)');
+    }
+
+    updateLoginButton();
+}
+</script>
+
+<body>
+    <!-- Animated background -->
+    <div class="bg-particles" id="bgParticles"></div>
+
+    <!-- Sidebar Toggle Button -->
+    <button class="sidebar-toggle" id="sidebarToggle" title="Toggle sidebar">
+        <span id="toggleIcon">◀</span>
+        <span id="toggleText">Hide</span>
+    </button>
+
+
+    <div class="header">
+        <div class="header-content">
+            <h1>🔺 Pyramid Poker Online</h1>
+            <div class="version-tag" id="version-info" title="Click for build details">Enhanced Edition - Loading...</div>
+            <button id="loginButton" class="btn btn-secondary login-btn">Login</button>
+        </div>
+    </div>
+
+        <div class="game-controls">
+            <button id="newGame" class="btn btn-primary">New Game</button>
+            <button id="newRound" class="btn btn-secondary">New Round</button>
+            <button id="autoArrange" class="btn btn-secondary">Auto</button>
+            <button id="sortByRank" class="btn btn-secondary">Rank</button>
+            <button id="sortBySuit" class="btn btn-secondary">Suit</button>
+            <button id="submitHand" class="btn btn-primary" disabled>Submit</button>
+            <button id="gameSettings" class="btn btn-secondary">Settings</button>
+            <button id="helpButton" class="btn btn-secondary">Rules</button>
+</div>
+            <!-- Remove the config button - it will be accessible via New Game -->
+        </div>
+
+        <div class="status" id="status">
+            Click "New Game" to configure a new game, or "New Round" to deal new hands!
+        </div>
+
+        <div class="game-area" id="gameArea">
+            <div class="main-game">
+                <div class="hand-section">
+                    <div class="hand-label">
+                        <span class="hand-icon">🎴</span>
+                        Your Cards - Staging Area
+                    </div>
+                    <div class="hand-area staging-area" id="playerHand" data-hand="player"></div>
+                </div>
+
+                <div class="hand-section">
+                    <div class="hand-label">
+                        <span class="hand-icon">🏆</span>
+                        Back Hand (5-8 cards)
+                        <span class="hand-strength" id="backStrength"></span>
+                    </div>
+                    <div class="hand-area" id="backHand" data-hand="back"></div>
+                </div>
+
+                <div class="hand-section">
+                    <div class="hand-label">
+                        <span class="hand-icon">🥈</span>
+                        Middle Hand (5-7 cards)
+                        <span class="hand-strength" id="middleStrength"></span>
+                    </div>
+                    <div class="hand-area" id="middleHand" data-hand="middle"></div>
+                </div>
+
+                <div class="hand-section">
+                    <div class="hand-label">
+                        <span class="hand-icon">🥉</span>
+                        Front Hand (3-5 cards)
+                        <span class="hand-strength" id="frontStrength"></span>
+                    </div>
+                    <div class="hand-area" id="frontHand" data-hand="front"></div>
+                </div>
+            </div>
+
+            <div class="sidebar" id="sidebar">
+                <h3>Players</h3>
+                <div class="player-list" id="playerList"></div>
+
+                <div class="scoring" id="scoring" style="display: none;">
+                    <h3>Current Scores</h3>
+                    <div id="scoreList"></div>
+                </div>
+            </div>
+        </div>
+    </div>
+
+    <!-- Scoring Popup -->
+    <div class="scoring-popup" id="scoringPopup">
+        <div class="scoring-content">
+            <button class="close-popup" onclick="game.closeScoringPopup()">×</button>
+            <h2 style="text-align: center; margin-bottom: 30px; color: #ffd700;">🏆 Round Results</h2>
+
+            <div class="player-hands-section">
+                <h3 style="color: #ffd700; margin-bottom: 20px;">All Players' Hands</h3>
+                <div id="allPlayerHands"></div>
+            </div>
+
+            <div class="round-robin-section">
+                <h3 style="color: #ffd700; margin-bottom: 20px;">Round-Robin Scoring</h3>
+                <div id="roundRobinResults"></div>
+            </div>
+
+            <div style="text-align: center; margin-top: 30px;">
+                <button class="btn btn-primary" onclick="game.closeScoringPopup()">Continue</button>
+            </div>
+        </div>
+        <script src="js/arrange/two-wild-strategy-one.js"></script></div>
+
+    <!-- ================================================================ -->
+    <!-- STEP 2: ADD THIS HTML right after your Scoring Popup (before the JavaScript Files comment) -->
+    <!-- ================================================================ -->
+
+    <!-- Login Modal -->
+    <div id="loginModal" class="login-modal" style="display: none;">
+        <div class="login-content">
+            <div class="login-header">
+                <h2 id="modalTitle">🔐 Login</h2>
+                <button class="login-close" onclick="closeLoginModal()">×</button>
+            </div>
+            <div class="login-body">
+                <form class="login-form" id="loginForm">
+                    <div class="form-group">
+                        <label for="emailInput">Email Address:</label>
+                        <input type="email" id="emailInput" placeholder="Enter your email" required>
+                    </div>
+                    <div class="form-group">
+                        <label for="passcodeInput">4-Digit Passcode:</label>
+                        <input type="text" id="passcodeInput" class="passcode-input" placeholder="••••" maxlength="4" required>
+                    </div>
+                    <div class="form-group">
+                        <label class="checkbox-label">
+                            <input type="checkbox" id="rememberEmail" checked>
+                            <span class="checkmark"></span>
+                            Remember my email address
+                        </label>
+                    </div>
+                    <!-- Internal status area -->
+                    <div id="modalStatus" class="modal-status" style="display: none;"></div>
+                </form>
+            </div>
+            <div class="login-footer">
+                <button class="login-btn-modal" id="submitBtn" onclick="handleLoginSubmit()">Login</button>
+                <div class="mode-switch">
+                    <span id="switchText">Don't have an account?</span>
+                    <a id="switchLink" onclick="switchLoginMode()">Register here</a>
+                </div>
+            </div>
+        </div>
+    </div>
+
+
+    <!-- JavaScript Files -->
+
+<!-- Near the bottom of index.html, before closing </body> -->
+<script>
+// Existing game initialization
+window.addEventListener('DOMContentLoaded', async () => {
+    console.log('🚀 Initializing Pyramid Poker...');
+
+    // Load empirical win probability data
+    const empiricalLoaded = await initializeEmpiricalWinProbability();
+    if (empiricalLoaded) {
+        console.log('✅ Empirical win probability data ready (30,868 entries)');
+    } else {
+        console.log('⚠️ Empirical data failed to load');
+    }
+
+    // Load tiered win probability data
+    const tieredLoaded = await initializeTieredWinProbability();
+    if (tieredLoaded) {
+        console.log('✅ Tiered win probability data ready (1978 entries)');
+    } else {
+        console.log('⚠️ Tiered data failed to load');
+    }
+
+    // Load tiered2 win probability data
+    const tiered2Loaded = await initializeTiered2WinProbability();
+    if (tiered2Loaded) {
+        console.log('✅ Tiered2 win probability data ready (2235 entries)');
+    } else {
+        console.log('⚠️ Tiered data failed to load');
+    }
+
+<!--    // Continue with existing game setup-->
+<!--    // ... your existing initialization code-->
+});
+</script>
+
+
+    <!-- Core dependencies first -->
+    <script src="js/constants/hand-types.js"></script>
+    <script src="js/utils.js"></script>
+    <script src="js/utilities/card-count.js"></script>
+    <script src="js/utilities/empirical-win-probability.js"></script>
+    <script src="js/utilities/tiered-win-probability.js"></script>
+    <script src="js/utilities/tiered2-win-probability.js"></script>
+    <script src="js/utilities/convert-to-card-model.js"></script>
+    <script src="js/hands/evaluate-hand.js"></script>
+    <script src="js/hands/evaluate-hand-new.js"></script>
+    <script src="js/hands/scoring-utilities.js"></script>
+    <script src="js/core/player.js"></script>
+    <script src="js/core/deck.js"></script>
+    <script src="js/utils/version.js"></script>
+    <script src="js/core/game.js"></script>
+    <script src="js/utilities/analysis.js"></script>
+    <script src="js/utilities/card-parser.js"></script>
+
+
+    <!-- Hand detection and analysis -->
+
+    <script src="js/utilities/count-valid-hands.js"></script>
+    <script src="js/utilities/count-valid-hands-from-cards.js"></script>
+    <script src="js/utilities/create-arrangement.js"></script>
+    <script src="js/hands/hand-detector.js"></script>
+    <script src="js/arrange/hand-sorter.js"></script>
+    <script src="js/hands/card-utilities.js"></script>
+    <script src="js/hands/arrangement-scorer.js"></script>
+    <script src="js/hands/arrangement-validator.js"></script>
+    <script src="js/arrange/two-wild-strategy-one.js"></script>
+    <script src="js/arrange/two-wild-strategy-two.js"></script>
+
+    <!-- Other game components -->
+    <script src="js/tests/test-card-count.js"></script>
+    <script src="js/ui/scoring-popup.js"></script>
+    <script src="js/ui/display.js"></script>
+    <script src="js/core/game-config.js"></script>
+    <script src="js/ui/config.js"></script>
+    <script src="js/ui/rules.js"></script>
+
+    <!-- Only load tests in development -->
+    <script src="js/tests/auto-arrange-tests.js"></script>
+    <script src="js/hands/hand-detector-metadata-reporter.js"></script>
+
+    <!-- load test cases -->
+    <script src="js/tests/test-hand-detector.js"></script>
+
+    <!-- In your main pyramid-poker.html file -->
+    <script src="js/arrange/find-best-setup-no-wild.js"></script>
+    <script src="js/arrange/find-best-setup-one-wild.js"></script>
+    <script src="js/arrange/find-best-setup-two-wild.js"></script>
+    <script src="js/arrange/find-best-setup.js"></script>
+    <script src="js/hands/auto-arrange.js"></script>
+
+        <!-- generate stats -->
+    <script src="js/stats/play-hand-stats.js"></script>
+
+    <script src="js/tests/test-execution.js"></script>
+    <script src="js/tests/unittest-hand-detector.js"></script>
+    <script src="js/tests/test-tiered-win-probability.js"></script>
+    <script src="js/tests/create-from-cards-test-case.js"></script>
+    <script src="js/tests/test-all-methods.js"></script>
+    <script src="js/utilities/analyze-cards.js"></script>
+    <script src="js/arrange/one-wild-candidates.js"></script>
+
+    <!-- ================================================================ -->
+    <!-- STEP 3: REPLACE your existing login JavaScript (the whole <script> block at the bottom) with this: -->
+    <!-- ================================================================ -->
+
+    <script>
+        // Login Modal Management
+        let currentLoginMode = 'login'; // 'login' or 'register'
+        let userLoggedIn = false;
+
+        // Initialize on page load
+        document.addEventListener('DOMContentLoaded', function() {
+            const loginButton = document.getElementById('loginButton');
+
+            // Check if user is already logged in
+            const currentUser = getCurrentUser();
+            if (currentUser) {
+                userLoggedIn = true;
+                updateLoginButton();
+                updateLoginStatus('Welcome back, ' + currentUser.email + '!', 'success');
+            }
+
+            // Set up login button click handler
+            if (loginButton) {
+                loginButton.onclick = handleLoginClick;
+            }
+
+            // Set up modal event listeners
+            setupModalEventListeners();
+        });
+
+        // Handle login button click
+        function handleLoginClick() {
+            console.log('Login button clicked, current state:', userLoggedIn ? 'logged in' : 'logged out');
+
+            if (userLoggedIn) {
+                // Handle logout
+                handleLogout();
+            } else {
+                // Open login modal
+                openLoginModal();
+            }
+        }
+
+        // Open login modal
+        function openLoginModal() {
+            console.log('Opening login modal...');
+            document.getElementById('loginModal').style.display = 'flex';
+
+            // Pre-fill remembered email if available
+            const rememberedEmail = getRememberedEmail();
+            if (rememberedEmail) {
+                document.getElementById('emailInput').value = rememberedEmail;
+                document.getElementById('rememberEmail').checked = true;
+                document.getElementById('passcodeInput').focus();
+            } else {
+                document.getElementById('emailInput').focus();
+            }
+        }
+
+        // Close login modal
+        function closeLoginModal() {
+            console.log('Closing login modal...');
+            document.getElementById('loginModal').style.display = 'none';
+            clearLoginForm();
+        }
+
+        // Switch between login and register modes
+        function switchLoginMode() {
+            console.log('Switching mode from:', currentLoginMode);
+            if (currentLoginMode === 'login') {
+                currentLoginMode = 'register';
+                document.getElementById('modalTitle').textContent = '📝 Register';
+                document.getElementById('submitBtn').textContent = 'Register';
+                document.getElementById('switchText').textContent = 'Already have an account?';
+                document.getElementById('switchLink').textContent = 'Login here';
+            } else {
+                currentLoginMode = 'login';
+                document.getElementById('modalTitle').textContent = '🔐 Login';
+                document.getElementById('submitBtn').textContent = 'Login';
+                document.getElementById('switchText').textContent = "Don't have an account?";
+                document.getElementById('switchLink').textContent = 'Register here';
+            }
+            clearLoginForm();
+        }
+
+        // Handle form submission
+        function handleLoginSubmit() {
+            console.log('handleLoginSubmit called!');
+            const email = document.getElementById('emailInput').value.trim();
+            const passcode = document.getElementById('passcodeInput').value.trim();
+
+            console.log('Email:', email, 'Passcode:', passcode);
+
+            // Clear any previous status
+            clearModalStatus();
+
+            // Validate inputs
+            if (!email || !passcode) {
+                showModalStatus('Please fill in all fields', 'error');
+                return;
+            }
+
+            if (!isValidEmail(email)) {
+                showModalStatus('Please enter a valid email address', 'error');
+                return;
+            }
+
+            if (!isValidPasscode(passcode)) {
+                showModalStatus('Passcode must be exactly 4 digits', 'error');
+                return;
+            }
+
+            // Handle login vs register
+            if (currentLoginMode === 'login') {
+                handleLogin(email, passcode);
+            } else {
+                handleRegister(email, passcode);
+            }
+        }
+
+        // Handle user login
+        function handleLogin(email, passcode) {
+            const users = getUsersFromStorage();
+            const user = users.find(u => u.email === email);
+
+            if (!user) {
+                showModalStatus('Email not found. Please register first.', 'error');
+                return;
+            }
+
+            if (user.passcode !== passcode) {
+                showModalStatus('Incorrect passcode. Please try again.', 'error');
+                return;
+            }
+
+            // Save email if remember checkbox is checked
+            saveRememberedEmail(email);
+
+            // Login successful
+            setCurrentUser(user);
+            userLoggedIn = true;
+            showModalStatus('✅ Login successful! Welcome back, ' + user.email, 'success');
+
+            // Close modal and update UI
+            setTimeout(() => {
+                closeLoginModal();
+                updateLoginButton();
+                updateLoginStatus('Logged in as: ' + user.email, 'success');
+            }, 2000);
+        }
+
+        // Handle user registration
+        function handleRegister(email, passcode) {
+            const users = getUsersFromStorage();
+
+            if (users.find(u => u.email === email)) {
+                showModalStatus('Email already registered. Please login instead.', 'error');
+                return;
+            }
+
+            // Create new user
+            const newUser = {
+                email: email,
+                passcode: passcode,
+                registeredDate: new Date().toISOString(),
+                stats: {
+                    gamesPlayed: 0,
+                    tournamentsWon: 0,
+                    totalScore: 0,
+                    bestScore: 0,
+                    ranking: 'Beginner'
+                }
+            };
+
+            // Save email if remember checkbox is checked
+            saveRememberedEmail(email);
+
+            // Save new user
+            users.push(newUser);
+            saveUsersToStorage(users);
+            setCurrentUser(newUser);
+            userLoggedIn = true;
+
+            showModalStatus('✅ Registration successful! Welcome, ' + email, 'success');
+
+            // Close modal and update UI
+            setTimeout(() => {
+                closeLoginModal();
+                updateLoginButton();
+                updateLoginStatus('Registered and logged in as: ' + email, 'success');
+            }, 2000);
+        }
+
+        // Handle logout
+        function handleLogout() {
+            clearCurrentUser();
+            userLoggedIn = false;
+            updateLoginButton();
+            updateLoginStatus('You have been logged out.', 'info');
+            console.log('User logged out');
+        }
+
+        // Update login button text
+        function updateLoginButton() {
+            const loginButton = document.getElementById('loginButton');
+            if (loginButton) {
+                loginButton.textContent = userLoggedIn ? 'Logout' : 'Login';
+            }
+        }
+
+        // Validation functions
+        function isValidEmail(email) {
+            const emailRegex = /^[a-zA-Z0-9._%+-]+@[a-zA-Z0-9.-]+\.[a-zA-Z]{2,}$/;
+            return emailRegex.test(email);
+        }
+
+        function isValidPasscode(passcode) {
+            return /^\d{4}$/.test(passcode);
+        }
+
+        // Modal status functions
+        function showModalStatus(message, type) {
+            type = type || 'info';
+            const modalStatus = document.getElementById('modalStatus');
+            modalStatus.className = 'modal-status';
+            modalStatus.classList.add(type);
+            modalStatus.textContent = message;
+            modalStatus.style.display = 'block';
+            console.log('Modal status:', message, '(' + type + ')');
+        }
+
+        function clearModalStatus() {
+            const modalStatus = document.getElementById('modalStatus');
+            if (modalStatus) {
+                modalStatus.style.display = 'none';
+                modalStatus.textContent = '';
+            }
+        }
+
+        // Form management
+        function clearLoginForm() {
+            const rememberCheckbox = document.getElementById('rememberEmail');
+            if (!rememberCheckbox || !rememberCheckbox.checked) {
+                document.getElementById('emailInput').value = '';
+            }
+            document.getElementById('passcodeInput').value = '';
+            clearModalStatus();
+        }
+
+        // localStorage functions
+        function getUsersFromStorage() {
+            const stored = localStorage.getItem('pyramidPokerUsers');
+            return stored ? JSON.parse(stored) : [];
+        }
+
+        function saveUsersToStorage(users) {
+            localStorage.setItem('pyramidPokerUsers', JSON.stringify(users));
+        }
+
+        function setCurrentUser(user) {
+            localStorage.setItem('pyramidPokerCurrentUser', JSON.stringify(user));
+        }
+
+        function getCurrentUser() {
+            const stored = localStorage.getItem('pyramidPokerCurrentUser');
+            return stored ? JSON.parse(stored) : null;
+        }
+
+        function clearCurrentUser() {
+            localStorage.removeItem('pyramidPokerCurrentUser');
+        }
+
+        function saveRememberedEmail(email) {
+            const rememberCheckbox = document.getElementById('rememberEmail');
+            if (rememberCheckbox && rememberCheckbox.checked) {
+                localStorage.setItem('pyramidPokerRememberedEmail', email);
+            } else {
+                localStorage.removeItem('pyramidPokerRememberedEmail');
+            }
+        }
+
+        function getRememberedEmail() {
+            return localStorage.getItem('pyramidPokerRememberedEmail') || '';
+        }
+
+        // Set up modal event listeners
+        function setupModalEventListeners() {
+            // Close modal when clicking outside
+            const modal = document.getElementById('loginModal');
+            if (modal) {
+                modal.addEventListener('click', function(e) {
+                    if (e.target === this) {
+                        closeLoginModal();
+                    }
+                });
+            }
+
+            // Close modal on Escape key
+            document.addEventListener('keydown', function(e) {
+                if (e.key === 'Escape' && document.getElementById('loginModal').style.display === 'flex') {
+                    closeLoginModal();
+                }
+            });
+
+            // Format passcode input and real-time validation
+            const passcodeInput = document.getElementById('passcodeInput');
+            if (passcodeInput) {
+                passcodeInput.addEventListener('input', function(e) {
+                    let value = this.value.replace(/\D/g, '');
+                    if (value.length > 4) {
+                        value = value.substring(0, 4);
+                    }
+                    this.value = value;
+
+                    // Visual feedback
+                    if (value.length > 0 && value.length < 4) {
+                        this.style.borderColor = '#f39c12';
+                    } else if (value.length === 4) {
+                        this.style.borderColor = '#2ecc71';
+                    } else {
+                        this.style.borderColor = '#4ecdc4';
+                    }
+                });
+            }
+
+            // Email validation on blur
+            const emailInput = document.getElementById('emailInput');
+            if (emailInput) {
+                emailInput.addEventListener('blur', function(e) {
+                    const email = this.value.trim();
+                    if (email.length > 0) {
+                        if (isValidEmail(email)) {
+                            this.style.borderColor = '#2ecc71';
+                        } else {
+                            this.style.borderColor = '#e74c3c';
+                        }
+                    } else {
+                        this.style.borderColor = '#4ecdc4';
+                    }
+                });
+            }
+
+            // Form submit on Enter
+            const loginForm = document.getElementById('loginForm');
+            if (loginForm) {
+                loginForm.addEventListener('submit', function(e) {
+                    e.preventDefault();
+                    handleLoginSubmit();
+                });
+            }
+        }
+
+
+function updateLoginStatus(message, type) {
+    const statusElement = document.getElementById('status');
+    if (statusElement) {
+        statusElement.textContent = message;
+        // Optional: add styling based on type
+        if (type === 'success') {
+            statusElement.style.color = '#2ecc71';
+        } else if (type === 'error') {
+            statusElement.style.color = '#e74c3c';
+        } else {
+            statusElement.style.color = '';
+        }
+    }
+    console.log('Status:', message);
+}
+
+    </script>
+    <script src="js/tests/batch.js"></script>
+    <script src="js/tests/top-arrangement-analysis.js"></script>
+    <script src="js/tests/debug-head-to-head.js"></script>
+    <script src="js/tests/debug-hand-corruption.js"></script>
+<!--    <script src="data/convert-tiered-csv.js"></script>-->
+
+
+</body>
 </html>