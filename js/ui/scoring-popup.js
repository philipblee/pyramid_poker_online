// js/ui/scoring-popup.js
// COMPLETE VERSION: Uses ScoringUtilities for all scoring calculations

// Render mini cards for scoring popup
function renderMiniCards(cards) {
    return cards.map(card => {
        if (card.isWild) {
            return `<div class="card-mini wild">🃏</div>`;
        } else if (card.wasWild) {
            // Substituted wild card - show with yellow background
            const colorClass = ['♥', '♦'].includes(card.suit) ? 'red' : 'black';
            return `<div class="card-mini ${colorClass}" style="background: linear-gradient(135deg, #ffd700, #ffed4e); border: 1px solid #ff6b6b;"><div>${card.rank}</div><div>${card.suit}</div></div>`;
        } else {
            const colorClass = ['♥', '♦'].includes(card.suit) ? 'red' : 'black';
            return `<div class="card-mini ${colorClass}"><div>${card.rank}</div><div>${card.suit}</div></div>`;
        }
    }).join('');
}

// SIMPLIFIED: Just delegates to ScoringUtilities (maintains backward compatibility)
function getPointsForHand(hand, position, cardCount = null) {
    return ScoringUtilities.getPointsForHand(hand, position, cardCount);
}

// Helper function to get card count from submitted hands
function getCardCountFromSubmittedHands(game, playerName, position) {
    const playerHand = game.submittedHands.get(playerName);
    if (!playerHand) return 5; // Default

    const pos = position.toLowerCase();
    if (pos === 'front') return playerHand.front?.length || 3;
    if (pos === 'middle') return playerHand.middle?.length || 5;
    if (pos === 'back') return playerHand.back?.length || 5;

    return 5; // Default
}


// Enhanced showScoringPopup with proper large hand support
function showScoringPopup(game, detailedResults, roundScores, specialPoints, roundNumber = null) {

    console.log(`🎯 showScoringPopup called - Round ${game.currentRound}, Call count:`, ++window.popupCallCount || (window.popupCallCount = 1));

    console.log('🔍 showScoringPopup called with:', {
        game,
        detailedResults,
        roundScores,
        specialPoints,
        roundNumber
    });

    // CAPTURE SCORES FOR STATS - Check all possible score sources
    window.lastGameDetailedResults = detailedResults;
    window.lastGameRoundScores = roundScores;
    window.lastGameScores = {};

    // Try detailedResults first
    if (detailedResults && detailedResults.length > 0) {
        console.log('🔍 Using detailedResults:', detailedResults);
        detailedResults.forEach(result => {
            window.lastGameScores[result.player1] = (window.lastGameScores[result.player1] || 0) + result.player1Score;
            window.lastGameScores[result.player2] = (window.lastGameScores[result.player2] || 0) + result.player2Score;
        });
    }

    // Try roundScores if detailedResults didn't work
    if (Object.keys(window.lastGameScores).length === 0 && roundScores) {
        console.log('🔍 Using roundScores:', roundScores);
        // roundScores might be an object like {Player1: 15, Player2: -3}
        if (typeof roundScores === 'object') {
            window.lastGameScores = {...roundScores};
        }
    }

    // Try specialPoints if nothing else worked
    if (Object.keys(window.lastGameScores).length === 0 && specialPoints) {
        console.log('🔍 Using specialPoints:', specialPoints);
        if (typeof specialPoints === 'object') {
            window.lastGameScores = {...specialPoints};
        }
    }

    console.log('🔍 Final captured scores:', window.lastGameScores);
    // In showScoringPopup, after line 80, add:
    console.log('🔍 Final captured scores DETAILS:', JSON.stringify(window.lastGameScores, null, 2));

    const popup = document.getElementById('scoringPopup');
    const allPlayerHands = document.getElementById('allPlayerHands');
    const roundRobinResults = document.getElementById('roundRobinResults');

    roundRobinResults.innerHTML = '';  // ADD THIS LINE

    // After roundRobinResults.innerHTML = '';
    console.log('After clearing roundRobinResults:', roundRobinResults.children.length);

    // And later when you create the matrix:
    console.log('Adding matrix to:', roundRobinResults);
    console.log('roundRobinResults children before matrix:', roundRobinResults.children.length);

    // After adding the matrix:
    console.log('roundRobinResults children after matrix:', roundRobinResults.children.length);

    // After the existing debug logs, add this:
    try {
        // Your matrix creation code
        const matrixDiv = document.createElement('div');
        console.log('Created matrixDiv:', matrixDiv);

        matrixDiv.innerHTML = `
//            <h3 style="color: #ffd700; margin-top: 30px; margin-bottom: 15px;">Head-to-Head Matrix</h3>
            <div id="scoringMatrix"></div>
        `;
        console.log('Set matrixDiv innerHTML');

//        commented out this block because roundRobinResults keep appending
//        roundRobinResults.appendChild(matrixDiv);
//        console.log('Appended matrixDiv to roundRobinResults');
//        console.log('roundRobinResults children NOW:', roundRobinResults.children.length);

    } catch (error) {
        console.error('Error creating matrix:', error);
    }

    // Update the popup title to show which round
    const title = roundNumber ? `Round ${roundNumber} Results` : `Round ${game.currentRound} Results`;
    popup.querySelector('h2').textContent = `🏆 ${title}`;

    // For historical rounds, get hands from round history
    let handsToDisplay;
    if (roundNumber && game.roundHistory) {
        const historicalRound = game.roundHistory.find(round => round.roundNumber === roundNumber);
        handsToDisplay = historicalRound ? historicalRound.submittedHands : game.submittedHands;
    } else {
        handsToDisplay = game.submittedHands;
    }


    // MOVE THIS SECTION TO THE TOP to show it first
    // Create scoring matrix
    const matrixContainer = document.getElementById('scoringMatrix');
    // Check if the HTML element exists, if not, create it
    if (!matrixContainer) {
        // Find a place to insert it. Let's assume you want it at the start of the popup content.
        const firstSection = document.querySelector('.player-hands-section');
        if (firstSection) {
            const matrixDiv = document.createElement('div');
            matrixDiv.id = 'scoringMatrix';
            matrixDiv.innerHTML = `<h3 style="color: #ffd700; margin-top: 30px; margin-bottom: 15px;">  </h3>`;
            firstSection.parentNode.insertBefore(matrixDiv, firstSection);
        }
    }

    // Build the matrix
    const playerNames = game.players.map(p => p.name);
    // Create matrix data
    const matrix = {};
    playerNames.forEach(player => {
        matrix[player] = {};
        playerNames.forEach(opponent => {
            matrix[player][opponent] = player === opponent ? '-' : 0;
        });
    });


console.log(`🎯 Matrix created for round ${game.currentRound}. Total children in roundRobinResults:`, roundRobinResults.children.length);

    // Fill matrix with results
    detailedResults.forEach(result => {
        matrix[result.player1][result.player2] = result.player1Score > 0 ? `+${result.player1Score}` : result.player1Score;
        matrix[result.player2][result.player1] = result.player2Score > 0 ? `+${result.player2Score}` : result.player2Score;
    });

    // Create HTML table
    let tableHTML = `
        <h3 style="color: #ffd700; margin-top: 30px; margin-bottom: 15px;">Head-to-Head Matrix</h3>
        <table style="border-collapse: collapse; margin: 0 auto; background: rgba(255,255,255,0.1); border-radius: 8px; overflow: hidden;">
            <thead>
                <tr style="background: rgba(255,215,0,0.2);">
                    <th style="padding: 12px; border: 1px solid rgba(255,255,255,0.2); color: #ffd700; font-weight: bold;">vs</th>
    `;

    // Header row
    playerNames.forEach(player => {
        tableHTML += `<th style="padding: 12px; border: 1px solid rgba(255,255,255,0.2); color: #ffd700; font-weight: bold; min-width: 80px;">${player}</th>`;
    });

    // Add Total column header
    tableHTML += `<th style="padding: 12px; border: 1px solid rgba(255,255,255,0.2); color: #4ecdc4; font-weight: bold; min-width: 80px; background: rgba(78,205,196,0.2);">Total</th>`;

    tableHTML += `</tr></thead><tbody>`;

    // Data rows
    playerNames.forEach(player => {
        tableHTML += `<tr>`;
        tableHTML += `<td style="padding: 12px; border: 1px solid rgba(255,255,255,0.2); color: #ffd700; font-weight: bold; background: rgba(255,215,0,0.1);">${player}</td>`;

        let rowTotal = 0;

        playerNames.forEach(opponent => {
            const score = matrix[player][opponent];
            let cellColor = '#ccc';

            if (score === '-') {
                cellColor = '#666';
            } else if (score > 0) {
                cellColor = '#4ecdc4';
                rowTotal += parseInt(score);
            } else if (score < 0) {
                cellColor = '#ff6b6b';
                rowTotal += parseInt(score);
            }

            tableHTML += `<td style="padding: 12px; border: 1px solid rgba(255,255,255,0.2); text-align: center; color: ${cellColor}; font-weight: bold;">${score}</td>`;
        });

        // Add total cell with special styling
        const totalColor = rowTotal > 0 ? '#4ecdc4' : rowTotal < 0 ? '#ff6b6b' : '#ffd700';
        const totalSign = rowTotal > 0 ? '+' : '';
        tableHTML += `<td style="padding: 12px; border: 1px solid rgba(255,255,255,0.2); text-align: center; color: ${totalColor}; font-weight: bold; font-size: 16px; background: rgba(78,205,196,0.1);">${totalSign}${rowTotal}</td>`;

        tableHTML += `</tr>`;
    });

    tableHTML += `</tbody></table>`;

    // The HTML has a placeholder for a scoring matrix. Let's make sure it's at the top.
    const container = document.querySelector('.scoring-content');
    if (container) {
        // Remove any existing tournament matrix (safest - only removes our specific element)
        const oldMatrix = container.querySelector('#tournament-head-to-head-matrix');
        if (oldMatrix) oldMatrix.remove();

        const matrixDiv = document.createElement('div');
        matrixDiv.id = 'tournament-head-to-head-matrix'; // Give it a unique ID
        matrixDiv.innerHTML = tableHTML;
        // Insert the matrix right after the title and close button
        container.insertBefore(matrixDiv, container.children[2]);
    }

    // Display all player hands with card counts
    allPlayerHands.innerHTML = '';
    game.players.forEach(player => {
        const hand = game.submittedHands.get(player.name);

        if (hand) {
            const playerDiv = document.createElement('div');
            playerDiv.className = 'player-hand-display';

            // Get actual card counts for display
            const backCardCount = hand.back ? hand.back.length : 5;
            const middleCardCount = hand.middle ? hand.middle.length : 5;
            const frontCardCount = hand.front ? hand.front.length : 3;

            playerDiv.innerHTML = `
                <div class="player-hand-title">${player.name}</div>
                <div class="hand-row">
                    <div class="hand-label-popup">Back (${backCardCount}):</div>
                    <div class="hand-cards">${renderMiniCards(hand.back)}</div>
                    <div class="hand-strength-popup">${getHandName(evaluateHand(hand.back))} (${evaluateHand(hand.back).hand_rank.join(', ')})</div>
                </div>
                <div class="hand-row">
                    <div class="hand-label-popup">Middle (${middleCardCount}):</div>
                    <div class="hand-cards">${renderMiniCards(hand.middle)}</div>
                    <div class="hand-strength-popup">${getHandName(evaluateHand(hand.middle))} (${evaluateHand(hand.middle).hand_rank.join(', ')})</div>
                </div>
                <div class="hand-row">
                    <div class="hand-label-popup">Front (${frontCardCount}):</div>
                    <div class="hand-cards">${renderMiniCards(hand.front)}</div>
                    <div class="hand-strength-popup">${getThreeCardHandName(evaluateThreeCardHand(hand.front))} (${evaluateThreeCardHand(hand.front).hand_rank.join(', ')})</div>
                </div>
            `;
            allPlayerHands.appendChild(playerDiv);
        }
    });

    // Display round robin results with correct scoring
    roundRobinResults.innerHTML = '';
    detailedResults.forEach(result => {
        const matchupDiv = document.createElement('div');
        matchupDiv.className = 'matchup';

        let matchupHTML = `
            <div class="matchup-title">${result.player1} vs ${result.player2}</div>
        `;

        result.details.forEach(detail => {
            const p1Class = detail.winner === 'player1' ? 'winner' : detail.winner === 'tie' ? 'tie' : 'loser';
            const p2Class = detail.winner === 'player2' ? 'winner' : detail.winner === 'tie' ? 'tie' : 'loser';

            // Calculate points using ScoringUtilities with correct card counts
            const getPointsDisplay = (playerHand, position, playerName, isPlayer1) => {
                if (detail.winner === 'tie') return '(0)';

                // Get actual card count from submitted hands
                const cardCount = getCardCountFromSubmittedHands(game, playerName, position);

                // Only calculate points for the WINNER's hand
                let points = 0;
                if (detail.winner === 'player1') {
                    points = ScoringUtilities.getPointsForHand(detail.player1Hand, position, cardCount);
                    return isPlayer1 ? `(+${points})` : `(-${points})`;
                } else if (detail.winner === 'player2') {
                    points = ScoringUtilities.getPointsForHand(detail.player2Hand, position, cardCount);
                    return isPlayer1 ? `(-${points})` : `(+${points})`;
                }

                return '(0)';
            };

            matchupHTML += `
                <div class="comparison-row">
                    <div class="player-result ${p1Class}">
                        ${detail.player1Hand.name} (${detail.player1Hand.hand_rank.join(', ')}) ${getPointsDisplay(detail.player1Hand, detail.hand, result.player1, true)}
                    </div>
                    <div style="color: #ffd700; font-weight: bold;">${detail.hand}</div>
                    <div class="player-result ${p2Class}">
                        ${detail.player2Hand.name} (${detail.player2Hand.hand_rank.join(', ')}) ${getPointsDisplay(detail.player2Hand, detail.hand, result.player2, false)}
                    </div>
                </div>
            `;
        });

        matchupHTML += `
            <div class="comparison-row">
                <div class="player-result ${result.player1Score > result.player2Score ? 'winner' : result.player1Score < result.player2Score ? 'loser' : 'tie'}">
                    ${result.player1}: ${result.player1Score} points
                </div>
                <div style="color: #ffd700; font-weight: bold;">HEAD-TO-HEAD</div>
                <div class="player-result ${result.player2Score > result.player1Score ? 'winner' : result.player2Score < result.player1Score ? 'loser' : 'tie'}">
                    ${result.player2}: ${result.player2Score} points
                </div>
            </div>
        `;

        matchupDiv.innerHTML = matchupHTML;
        roundRobinResults.appendChild(matchupDiv);
    });

    // The original code appended the matrix here. We've moved it up.

    popup.style.display = 'block';
}

// Close scoring popup and clear all hands for next round (unchanged)function closeScoringPopup() {
async function closeScoringPopup() {
    // Save game stats before closing popup
    saveGameStats();

    document.getElementById('scoringPopup').style.display = 'none';


    resetGameUI();

    // Clear previous round's game data from Firestore
    if (window.isOwner && window.multiDeviceIntegration) {
        const tableId = window.multiDeviceIntegration.tableId;
        await firebase.firestore().collection('tables').doc(tableId.toString()).update({
            'currentGame': firebase.firestore.FieldValue.delete()
        });
    }

<<<<<<< HEAD
//    game.startNewRound  // test without this first

//    startNewRound() {
//
//        // DEBUG: Check the values before the comparison
//        console.log(`🔍 ROUND CHECK: currentRound=${this.currentRound}, maxRounds=${this.maxRounds}`);
//        console.log(`🔍 COMPARISON: ${this.currentRound} >= ${this.maxRounds} = ${this.currentRound >= this.maxRounds}`);
//
//        // Must have existing players to start a new round
//        if (this.playerManager.players.length < 2) {
//            alert('Need at least 2 players to start a round. Click "New Game" to configure players.');
//            return;
//        }
}
=======
    // Clear all hand areas for next round
    clearAllHandAreas();

        if (window.gameConfig.config.gameDeviceMode === 'single-device') {
            // Single-player: use fallback logic
            setTimeout(() => {
            const newRoundButton = document.querySelector('button[onclick*="newRound"]') ||
                                  document.getElementById('newRoundButton') ||
                                  document.querySelector('.new-round-btn');

            if (newRoundButton) {
                console.log('🎮 Auto-starting new round...');
                newRoundButton.click();
            } else {
                console.log('🎮 New round button not found, trying direct function call...');
                // Try calling the function directly if button not found
                if (typeof newRound === 'function') {
                    newRound();
                } else if (typeof game !== 'undefined' && game.startNewRound) {
                    game.startNewRound();
                }
            }
            }, 200); // Small delay to let popup close and hands clear

         } else if (window.isOwner) {
            // Multi-device owner: controls round progression
            game.startNewRound();
            setTableState('dealing');

        } else {
            // Multi-device non-owner: just advance currentRound
            // Owner's setTableState should trigger retrieveHandFromFirebase
             game.startNewRound();
        }
    }
>>>>>>> 911512f6

function resetGameUI() {
    // Reset auto arrange state
    if (game.autoArrangeUsed) {
        game.autoArrangeUsed = false;
    }

    // Reset auto button to "Auto"
    const autoArrange = document.getElementById('autoArrange');
    if (autoArrange) {
        autoArrange.textContent = 'Auto';
        autoArrange.disabled = false;
    }

    // Reset submit button to disabled "Submit"
    const submitHand = document.getElementById('submitHand');
    if (submitHand) {
        submitHand.textContent = 'Submit';
        submitHand.disabled = true;
    }

    // Clear any submission indicators
    // Add other UI resets as needed
}

// Clear all hand areas (unchanged)
function clearAllHandAreas() {
    const handAreas = ['playerHand', 'backHand', 'middleHand', 'frontHand'];

    handAreas.forEach(handId => {
        const handElement = document.getElementById(handId);
        if (handElement) {
            handElement.innerHTML = '';
        }
    });

    // Clear hand strength displays
    const strengthDisplays = ['backStrength', 'middleStrength', 'frontStrength'];
    strengthDisplays.forEach(strengthId => {
        const strengthElement = document.getElementById(strengthId);
        if (strengthElement) {
            strengthElement.textContent = '';
        }
    });

    console.log('🧹 Cleared all hand areas for next round');

<<<<<<< HEAD
//    setTimeout(() => {
//        const newRoundButton = document.querySelector('button[onclick*="newRound"]') ||
//                              document.getElementById('newRoundButton') ||
//                              document.querySelector('.new-round-btn');
//        if (newRoundButton) {
//            console.log('🎮 Auto-starting new round...');
//            newRoundButton.click();
//        } else {
//            console.log('🎮 New round button not found, trying direct function call...');
//            // Try calling the function directly if button not found
//            if (typeof newRound === 'function') {
//                newRound();
//            } else if (typeof game !== 'undefined' && game.startNewRound) {
//                game.startNewRound();
//            }
//        }
//    }, 200); // Small delay to let popup close and hands clear

    console.log('🎮 Starting new round...');
    game.startNewRound();
=======
>>>>>>> 911512f6
}

// ADD THIS FUNCTION - Save game statistics to Firebase
function saveGameStats() {
    // Only save if user is logged in
    if (!window.firebaseAuth || !window.firebaseAuth.currentUser) {
        console.log('📊 No user logged in, skipping stats save');
        return;
    }

    if (!window.userStatsManager) {
        console.log('📊 User stats manager not available');
        return;
    }

    try {
        // Calculate final scores and rankings
        const playerScores = calculateFinalScores();
        console.log('🔍 DEBUG - All player scores:', playerScores);

        const playerName = getPlayerName();
        console.log('🔍 DEBUG - Player name:', playerName);

        const playerScore = playerScores[playerName] || 0;
        console.log('🔍 DEBUG - Player score:', playerScore);

        const playerRank = calculatePlayerRank(playerScores, playerName);
        console.log('🔍 DEBUG - Player rank:', playerRank);

        // Get game configuration
        const gameConfig = window.gameConfig ? window.gameConfig.getConfig() : {};

        // Create game data object
        const gameData = {
            gameMode: gameConfig.gameMode || 'multiplayer',
            wildCardCount: gameConfig.wildCardCount || 0,
            playerCount: Object.keys(playerScores).length,
            playerScore: playerScore,
            playerRank: playerRank,
            allPlayerScores: playerScores,
            gameLength: getGameLength(),
            opponents: Object.keys(playerScores).filter(name => name !== playerName)
        };

        console.log('📊 Saving game stats:', gameData);
        window.userStatsManager.saveGameResult(gameData);

    } catch (error) {
        console.error('❌ Error saving game stats:', error);
    }
}

// Helper functions (add these too if they don't exist)
function calculateFinalScores() {
    console.log('🔍 Calculating final scores...');

    // FIRST: Use captured scores from popup (this is the correct data!)
    if (window.lastGameScores && Object.keys(window.lastGameScores).length > 0) {
        console.log('🔍 Using captured scores from popup:', window.lastGameScores);
        return window.lastGameScores;
    }

    // Remove or comment out the rest of this function since it creates empty scores
    console.log('🔍 No captured scores available - this should not happen!');
    return {};
}

function getPlayerName() {
    // Check if there's a human player in the game
    if (window.game && window.game.players) {
        const humanPlayer = window.game.players.find(p => !p.isAI);
        if (humanPlayer) {
            console.log('🔍 Found human player:', humanPlayer.name);
            return humanPlayer.name;
        }
    }

    // Fallback: assume first player is human
    if (window.game && window.game.playerManager && window.game.playerManager.players) {
        const firstPlayer = window.game.playerManager.players[0];
        if (firstPlayer) {
            console.log('🔍 Using first player:', firstPlayer.name);
            return firstPlayer.name;
        }
    }

    // Last resort
    console.log('🔍 Last resort using Player 1:');
    return 'Player 1';
}

function calculatePlayerRank(playerScores, playerName) {
    const scores = Object.values(playerScores).sort((a, b) => b - a);
    const playerScore = playerScores[playerName];
    return scores.indexOf(playerScore) + 1;
}

function getGameLength() {
    return 60; // placeholder - replace with actual timing
}

// Helper function to get final hands
function getFinalPlayerHands(playerName) {
    if (window.game && window.game.submittedHands) {
        const playerHands = window.game.submittedHands.get(playerName);
        if (playerHands) {
            return {
                back: playerHands.back ? playerHands.back.map(card => ({rank: card.rank, suit: card.suit})) : [],
                middle: playerHands.middle ? playerHands.middle.map(card => ({rank: card.rank, suit: card.suit})) : [],
                front: playerHands.front ? playerHands.front.map(card => ({rank: card.rank, suit: card.suit})) : []
            };
        }
    }
    return { back: [], middle: [], front: [] };
}

// Helper function to track game timing
let gameStartTime = Date.now();
function resetGameTimer() {
    gameStartTime = Date.now();
}

function getGameLength() {
    return Math.round((Date.now() - gameStartTime) / 1000); // seconds
}
<|MERGE_RESOLUTION|>--- conflicted
+++ resolved
@@ -1,608 +1,542 @@
-// js/ui/scoring-popup.js
-// COMPLETE VERSION: Uses ScoringUtilities for all scoring calculations
-
-// Render mini cards for scoring popup
-function renderMiniCards(cards) {
-    return cards.map(card => {
-        if (card.isWild) {
-            return `<div class="card-mini wild">🃏</div>`;
-        } else if (card.wasWild) {
-            // Substituted wild card - show with yellow background
-            const colorClass = ['♥', '♦'].includes(card.suit) ? 'red' : 'black';
-            return `<div class="card-mini ${colorClass}" style="background: linear-gradient(135deg, #ffd700, #ffed4e); border: 1px solid #ff6b6b;"><div>${card.rank}</div><div>${card.suit}</div></div>`;
-        } else {
-            const colorClass = ['♥', '♦'].includes(card.suit) ? 'red' : 'black';
-            return `<div class="card-mini ${colorClass}"><div>${card.rank}</div><div>${card.suit}</div></div>`;
-        }
-    }).join('');
-}
-
-// SIMPLIFIED: Just delegates to ScoringUtilities (maintains backward compatibility)
-function getPointsForHand(hand, position, cardCount = null) {
-    return ScoringUtilities.getPointsForHand(hand, position, cardCount);
-}
-
-// Helper function to get card count from submitted hands
-function getCardCountFromSubmittedHands(game, playerName, position) {
-    const playerHand = game.submittedHands.get(playerName);
-    if (!playerHand) return 5; // Default
-
-    const pos = position.toLowerCase();
-    if (pos === 'front') return playerHand.front?.length || 3;
-    if (pos === 'middle') return playerHand.middle?.length || 5;
-    if (pos === 'back') return playerHand.back?.length || 5;
-
-    return 5; // Default
-}
-
-
-// Enhanced showScoringPopup with proper large hand support
-function showScoringPopup(game, detailedResults, roundScores, specialPoints, roundNumber = null) {
-
-    console.log(`🎯 showScoringPopup called - Round ${game.currentRound}, Call count:`, ++window.popupCallCount || (window.popupCallCount = 1));
-
-    console.log('🔍 showScoringPopup called with:', {
-        game,
-        detailedResults,
-        roundScores,
-        specialPoints,
-        roundNumber
-    });
-
-    // CAPTURE SCORES FOR STATS - Check all possible score sources
-    window.lastGameDetailedResults = detailedResults;
-    window.lastGameRoundScores = roundScores;
-    window.lastGameScores = {};
-
-    // Try detailedResults first
-    if (detailedResults && detailedResults.length > 0) {
-        console.log('🔍 Using detailedResults:', detailedResults);
-        detailedResults.forEach(result => {
-            window.lastGameScores[result.player1] = (window.lastGameScores[result.player1] || 0) + result.player1Score;
-            window.lastGameScores[result.player2] = (window.lastGameScores[result.player2] || 0) + result.player2Score;
-        });
-    }
-
-    // Try roundScores if detailedResults didn't work
-    if (Object.keys(window.lastGameScores).length === 0 && roundScores) {
-        console.log('🔍 Using roundScores:', roundScores);
-        // roundScores might be an object like {Player1: 15, Player2: -3}
-        if (typeof roundScores === 'object') {
-            window.lastGameScores = {...roundScores};
-        }
-    }
-
-    // Try specialPoints if nothing else worked
-    if (Object.keys(window.lastGameScores).length === 0 && specialPoints) {
-        console.log('🔍 Using specialPoints:', specialPoints);
-        if (typeof specialPoints === 'object') {
-            window.lastGameScores = {...specialPoints};
-        }
-    }
-
-    console.log('🔍 Final captured scores:', window.lastGameScores);
-    // In showScoringPopup, after line 80, add:
-    console.log('🔍 Final captured scores DETAILS:', JSON.stringify(window.lastGameScores, null, 2));
-
-    const popup = document.getElementById('scoringPopup');
-    const allPlayerHands = document.getElementById('allPlayerHands');
-    const roundRobinResults = document.getElementById('roundRobinResults');
-
-    roundRobinResults.innerHTML = '';  // ADD THIS LINE
-
-    // After roundRobinResults.innerHTML = '';
-    console.log('After clearing roundRobinResults:', roundRobinResults.children.length);
-
-    // And later when you create the matrix:
-    console.log('Adding matrix to:', roundRobinResults);
-    console.log('roundRobinResults children before matrix:', roundRobinResults.children.length);
-
-    // After adding the matrix:
-    console.log('roundRobinResults children after matrix:', roundRobinResults.children.length);
-
-    // After the existing debug logs, add this:
-    try {
-        // Your matrix creation code
-        const matrixDiv = document.createElement('div');
-        console.log('Created matrixDiv:', matrixDiv);
-
-        matrixDiv.innerHTML = `
-//            <h3 style="color: #ffd700; margin-top: 30px; margin-bottom: 15px;">Head-to-Head Matrix</h3>
-            <div id="scoringMatrix"></div>
-        `;
-        console.log('Set matrixDiv innerHTML');
-
-//        commented out this block because roundRobinResults keep appending
-//        roundRobinResults.appendChild(matrixDiv);
-//        console.log('Appended matrixDiv to roundRobinResults');
-//        console.log('roundRobinResults children NOW:', roundRobinResults.children.length);
-
-    } catch (error) {
-        console.error('Error creating matrix:', error);
-    }
-
-    // Update the popup title to show which round
-    const title = roundNumber ? `Round ${roundNumber} Results` : `Round ${game.currentRound} Results`;
-    popup.querySelector('h2').textContent = `🏆 ${title}`;
-
-    // For historical rounds, get hands from round history
-    let handsToDisplay;
-    if (roundNumber && game.roundHistory) {
-        const historicalRound = game.roundHistory.find(round => round.roundNumber === roundNumber);
-        handsToDisplay = historicalRound ? historicalRound.submittedHands : game.submittedHands;
-    } else {
-        handsToDisplay = game.submittedHands;
-    }
-
-
-    // MOVE THIS SECTION TO THE TOP to show it first
-    // Create scoring matrix
-    const matrixContainer = document.getElementById('scoringMatrix');
-    // Check if the HTML element exists, if not, create it
-    if (!matrixContainer) {
-        // Find a place to insert it. Let's assume you want it at the start of the popup content.
-        const firstSection = document.querySelector('.player-hands-section');
-        if (firstSection) {
-            const matrixDiv = document.createElement('div');
-            matrixDiv.id = 'scoringMatrix';
-            matrixDiv.innerHTML = `<h3 style="color: #ffd700; margin-top: 30px; margin-bottom: 15px;">  </h3>`;
-            firstSection.parentNode.insertBefore(matrixDiv, firstSection);
-        }
-    }
-
-    // Build the matrix
-    const playerNames = game.players.map(p => p.name);
-    // Create matrix data
-    const matrix = {};
-    playerNames.forEach(player => {
-        matrix[player] = {};
-        playerNames.forEach(opponent => {
-            matrix[player][opponent] = player === opponent ? '-' : 0;
-        });
-    });
-
-
-console.log(`🎯 Matrix created for round ${game.currentRound}. Total children in roundRobinResults:`, roundRobinResults.children.length);
-
-    // Fill matrix with results
-    detailedResults.forEach(result => {
-        matrix[result.player1][result.player2] = result.player1Score > 0 ? `+${result.player1Score}` : result.player1Score;
-        matrix[result.player2][result.player1] = result.player2Score > 0 ? `+${result.player2Score}` : result.player2Score;
-    });
-
-    // Create HTML table
-    let tableHTML = `
-        <h3 style="color: #ffd700; margin-top: 30px; margin-bottom: 15px;">Head-to-Head Matrix</h3>
-        <table style="border-collapse: collapse; margin: 0 auto; background: rgba(255,255,255,0.1); border-radius: 8px; overflow: hidden;">
-            <thead>
-                <tr style="background: rgba(255,215,0,0.2);">
-                    <th style="padding: 12px; border: 1px solid rgba(255,255,255,0.2); color: #ffd700; font-weight: bold;">vs</th>
-    `;
-
-    // Header row
-    playerNames.forEach(player => {
-        tableHTML += `<th style="padding: 12px; border: 1px solid rgba(255,255,255,0.2); color: #ffd700; font-weight: bold; min-width: 80px;">${player}</th>`;
-    });
-
-    // Add Total column header
-    tableHTML += `<th style="padding: 12px; border: 1px solid rgba(255,255,255,0.2); color: #4ecdc4; font-weight: bold; min-width: 80px; background: rgba(78,205,196,0.2);">Total</th>`;
-
-    tableHTML += `</tr></thead><tbody>`;
-
-    // Data rows
-    playerNames.forEach(player => {
-        tableHTML += `<tr>`;
-        tableHTML += `<td style="padding: 12px; border: 1px solid rgba(255,255,255,0.2); color: #ffd700; font-weight: bold; background: rgba(255,215,0,0.1);">${player}</td>`;
-
-        let rowTotal = 0;
-
-        playerNames.forEach(opponent => {
-            const score = matrix[player][opponent];
-            let cellColor = '#ccc';
-
-            if (score === '-') {
-                cellColor = '#666';
-            } else if (score > 0) {
-                cellColor = '#4ecdc4';
-                rowTotal += parseInt(score);
-            } else if (score < 0) {
-                cellColor = '#ff6b6b';
-                rowTotal += parseInt(score);
-            }
-
-            tableHTML += `<td style="padding: 12px; border: 1px solid rgba(255,255,255,0.2); text-align: center; color: ${cellColor}; font-weight: bold;">${score}</td>`;
-        });
-
-        // Add total cell with special styling
-        const totalColor = rowTotal > 0 ? '#4ecdc4' : rowTotal < 0 ? '#ff6b6b' : '#ffd700';
-        const totalSign = rowTotal > 0 ? '+' : '';
-        tableHTML += `<td style="padding: 12px; border: 1px solid rgba(255,255,255,0.2); text-align: center; color: ${totalColor}; font-weight: bold; font-size: 16px; background: rgba(78,205,196,0.1);">${totalSign}${rowTotal}</td>`;
-
-        tableHTML += `</tr>`;
-    });
-
-    tableHTML += `</tbody></table>`;
-
-    // The HTML has a placeholder for a scoring matrix. Let's make sure it's at the top.
-    const container = document.querySelector('.scoring-content');
-    if (container) {
-        // Remove any existing tournament matrix (safest - only removes our specific element)
-        const oldMatrix = container.querySelector('#tournament-head-to-head-matrix');
-        if (oldMatrix) oldMatrix.remove();
-
-        const matrixDiv = document.createElement('div');
-        matrixDiv.id = 'tournament-head-to-head-matrix'; // Give it a unique ID
-        matrixDiv.innerHTML = tableHTML;
-        // Insert the matrix right after the title and close button
-        container.insertBefore(matrixDiv, container.children[2]);
-    }
-
-    // Display all player hands with card counts
-    allPlayerHands.innerHTML = '';
-    game.players.forEach(player => {
-        const hand = game.submittedHands.get(player.name);
-
-        if (hand) {
-            const playerDiv = document.createElement('div');
-            playerDiv.className = 'player-hand-display';
-
-            // Get actual card counts for display
-            const backCardCount = hand.back ? hand.back.length : 5;
-            const middleCardCount = hand.middle ? hand.middle.length : 5;
-            const frontCardCount = hand.front ? hand.front.length : 3;
-
-            playerDiv.innerHTML = `
-                <div class="player-hand-title">${player.name}</div>
-                <div class="hand-row">
-                    <div class="hand-label-popup">Back (${backCardCount}):</div>
-                    <div class="hand-cards">${renderMiniCards(hand.back)}</div>
-                    <div class="hand-strength-popup">${getHandName(evaluateHand(hand.back))} (${evaluateHand(hand.back).hand_rank.join(', ')})</div>
-                </div>
-                <div class="hand-row">
-                    <div class="hand-label-popup">Middle (${middleCardCount}):</div>
-                    <div class="hand-cards">${renderMiniCards(hand.middle)}</div>
-                    <div class="hand-strength-popup">${getHandName(evaluateHand(hand.middle))} (${evaluateHand(hand.middle).hand_rank.join(', ')})</div>
-                </div>
-                <div class="hand-row">
-                    <div class="hand-label-popup">Front (${frontCardCount}):</div>
-                    <div class="hand-cards">${renderMiniCards(hand.front)}</div>
-                    <div class="hand-strength-popup">${getThreeCardHandName(evaluateThreeCardHand(hand.front))} (${evaluateThreeCardHand(hand.front).hand_rank.join(', ')})</div>
-                </div>
-            `;
-            allPlayerHands.appendChild(playerDiv);
-        }
-    });
-
-    // Display round robin results with correct scoring
-    roundRobinResults.innerHTML = '';
-    detailedResults.forEach(result => {
-        const matchupDiv = document.createElement('div');
-        matchupDiv.className = 'matchup';
-
-        let matchupHTML = `
-            <div class="matchup-title">${result.player1} vs ${result.player2}</div>
-        `;
-
-        result.details.forEach(detail => {
-            const p1Class = detail.winner === 'player1' ? 'winner' : detail.winner === 'tie' ? 'tie' : 'loser';
-            const p2Class = detail.winner === 'player2' ? 'winner' : detail.winner === 'tie' ? 'tie' : 'loser';
-
-            // Calculate points using ScoringUtilities with correct card counts
-            const getPointsDisplay = (playerHand, position, playerName, isPlayer1) => {
-                if (detail.winner === 'tie') return '(0)';
-
-                // Get actual card count from submitted hands
-                const cardCount = getCardCountFromSubmittedHands(game, playerName, position);
-
-                // Only calculate points for the WINNER's hand
-                let points = 0;
-                if (detail.winner === 'player1') {
-                    points = ScoringUtilities.getPointsForHand(detail.player1Hand, position, cardCount);
-                    return isPlayer1 ? `(+${points})` : `(-${points})`;
-                } else if (detail.winner === 'player2') {
-                    points = ScoringUtilities.getPointsForHand(detail.player2Hand, position, cardCount);
-                    return isPlayer1 ? `(-${points})` : `(+${points})`;
-                }
-
-                return '(0)';
-            };
-
-            matchupHTML += `
-                <div class="comparison-row">
-                    <div class="player-result ${p1Class}">
-                        ${detail.player1Hand.name} (${detail.player1Hand.hand_rank.join(', ')}) ${getPointsDisplay(detail.player1Hand, detail.hand, result.player1, true)}
-                    </div>
-                    <div style="color: #ffd700; font-weight: bold;">${detail.hand}</div>
-                    <div class="player-result ${p2Class}">
-                        ${detail.player2Hand.name} (${detail.player2Hand.hand_rank.join(', ')}) ${getPointsDisplay(detail.player2Hand, detail.hand, result.player2, false)}
-                    </div>
-                </div>
-            `;
-        });
-
-        matchupHTML += `
-            <div class="comparison-row">
-                <div class="player-result ${result.player1Score > result.player2Score ? 'winner' : result.player1Score < result.player2Score ? 'loser' : 'tie'}">
-                    ${result.player1}: ${result.player1Score} points
-                </div>
-                <div style="color: #ffd700; font-weight: bold;">HEAD-TO-HEAD</div>
-                <div class="player-result ${result.player2Score > result.player1Score ? 'winner' : result.player2Score < result.player1Score ? 'loser' : 'tie'}">
-                    ${result.player2}: ${result.player2Score} points
-                </div>
-            </div>
-        `;
-
-        matchupDiv.innerHTML = matchupHTML;
-        roundRobinResults.appendChild(matchupDiv);
-    });
-
-    // The original code appended the matrix here. We've moved it up.
-
-    popup.style.display = 'block';
-}
-
-// Close scoring popup and clear all hands for next round (unchanged)function closeScoringPopup() {
-async function closeScoringPopup() {
-    // Save game stats before closing popup
-    saveGameStats();
-
-    document.getElementById('scoringPopup').style.display = 'none';
-
-
-    resetGameUI();
-
-    // Clear previous round's game data from Firestore
-    if (window.isOwner && window.multiDeviceIntegration) {
-        const tableId = window.multiDeviceIntegration.tableId;
-        await firebase.firestore().collection('tables').doc(tableId.toString()).update({
-            'currentGame': firebase.firestore.FieldValue.delete()
-        });
-    }
-
-<<<<<<< HEAD
-//    game.startNewRound  // test without this first
-
-//    startNewRound() {
-//
-//        // DEBUG: Check the values before the comparison
-//        console.log(`🔍 ROUND CHECK: currentRound=${this.currentRound}, maxRounds=${this.maxRounds}`);
-//        console.log(`🔍 COMPARISON: ${this.currentRound} >= ${this.maxRounds} = ${this.currentRound >= this.maxRounds}`);
-//
-//        // Must have existing players to start a new round
-//        if (this.playerManager.players.length < 2) {
-//            alert('Need at least 2 players to start a round. Click "New Game" to configure players.');
-//            return;
-//        }
-}
-=======
-    // Clear all hand areas for next round
-    clearAllHandAreas();
-
-        if (window.gameConfig.config.gameDeviceMode === 'single-device') {
-            // Single-player: use fallback logic
-            setTimeout(() => {
-            const newRoundButton = document.querySelector('button[onclick*="newRound"]') ||
-                                  document.getElementById('newRoundButton') ||
-                                  document.querySelector('.new-round-btn');
-
-            if (newRoundButton) {
-                console.log('🎮 Auto-starting new round...');
-                newRoundButton.click();
-            } else {
-                console.log('🎮 New round button not found, trying direct function call...');
-                // Try calling the function directly if button not found
-                if (typeof newRound === 'function') {
-                    newRound();
-                } else if (typeof game !== 'undefined' && game.startNewRound) {
-                    game.startNewRound();
-                }
-            }
-            }, 200); // Small delay to let popup close and hands clear
-
-         } else if (window.isOwner) {
-            // Multi-device owner: controls round progression
-            game.startNewRound();
-            setTableState('dealing');
-
-        } else {
-            // Multi-device non-owner: just advance currentRound
-            // Owner's setTableState should trigger retrieveHandFromFirebase
-             game.startNewRound();
-        }
-    }
->>>>>>> 911512f6
-
-function resetGameUI() {
-    // Reset auto arrange state
-    if (game.autoArrangeUsed) {
-        game.autoArrangeUsed = false;
-    }
-
-    // Reset auto button to "Auto"
-    const autoArrange = document.getElementById('autoArrange');
-    if (autoArrange) {
-        autoArrange.textContent = 'Auto';
-        autoArrange.disabled = false;
-    }
-
-    // Reset submit button to disabled "Submit"
-    const submitHand = document.getElementById('submitHand');
-    if (submitHand) {
-        submitHand.textContent = 'Submit';
-        submitHand.disabled = true;
-    }
-
-    // Clear any submission indicators
-    // Add other UI resets as needed
-}
-
-// Clear all hand areas (unchanged)
-function clearAllHandAreas() {
-    const handAreas = ['playerHand', 'backHand', 'middleHand', 'frontHand'];
-
-    handAreas.forEach(handId => {
-        const handElement = document.getElementById(handId);
-        if (handElement) {
-            handElement.innerHTML = '';
-        }
-    });
-
-    // Clear hand strength displays
-    const strengthDisplays = ['backStrength', 'middleStrength', 'frontStrength'];
-    strengthDisplays.forEach(strengthId => {
-        const strengthElement = document.getElementById(strengthId);
-        if (strengthElement) {
-            strengthElement.textContent = '';
-        }
-    });
-
-    console.log('🧹 Cleared all hand areas for next round');
-
-<<<<<<< HEAD
-//    setTimeout(() => {
-//        const newRoundButton = document.querySelector('button[onclick*="newRound"]') ||
-//                              document.getElementById('newRoundButton') ||
-//                              document.querySelector('.new-round-btn');
-//        if (newRoundButton) {
-//            console.log('🎮 Auto-starting new round...');
-//            newRoundButton.click();
-//        } else {
-//            console.log('🎮 New round button not found, trying direct function call...');
-//            // Try calling the function directly if button not found
-//            if (typeof newRound === 'function') {
-//                newRound();
-//            } else if (typeof game !== 'undefined' && game.startNewRound) {
-//                game.startNewRound();
-//            }
-//        }
-//    }, 200); // Small delay to let popup close and hands clear
-
-    console.log('🎮 Starting new round...');
-    game.startNewRound();
-=======
->>>>>>> 911512f6
-}
-
-// ADD THIS FUNCTION - Save game statistics to Firebase
-function saveGameStats() {
-    // Only save if user is logged in
-    if (!window.firebaseAuth || !window.firebaseAuth.currentUser) {
-        console.log('📊 No user logged in, skipping stats save');
-        return;
-    }
-
-    if (!window.userStatsManager) {
-        console.log('📊 User stats manager not available');
-        return;
-    }
-
-    try {
-        // Calculate final scores and rankings
-        const playerScores = calculateFinalScores();
-        console.log('🔍 DEBUG - All player scores:', playerScores);
-
-        const playerName = getPlayerName();
-        console.log('🔍 DEBUG - Player name:', playerName);
-
-        const playerScore = playerScores[playerName] || 0;
-        console.log('🔍 DEBUG - Player score:', playerScore);
-
-        const playerRank = calculatePlayerRank(playerScores, playerName);
-        console.log('🔍 DEBUG - Player rank:', playerRank);
-
-        // Get game configuration
-        const gameConfig = window.gameConfig ? window.gameConfig.getConfig() : {};
-
-        // Create game data object
-        const gameData = {
-            gameMode: gameConfig.gameMode || 'multiplayer',
-            wildCardCount: gameConfig.wildCardCount || 0,
-            playerCount: Object.keys(playerScores).length,
-            playerScore: playerScore,
-            playerRank: playerRank,
-            allPlayerScores: playerScores,
-            gameLength: getGameLength(),
-            opponents: Object.keys(playerScores).filter(name => name !== playerName)
-        };
-
-        console.log('📊 Saving game stats:', gameData);
-        window.userStatsManager.saveGameResult(gameData);
-
-    } catch (error) {
-        console.error('❌ Error saving game stats:', error);
-    }
-}
-
-// Helper functions (add these too if they don't exist)
-function calculateFinalScores() {
-    console.log('🔍 Calculating final scores...');
-
-    // FIRST: Use captured scores from popup (this is the correct data!)
-    if (window.lastGameScores && Object.keys(window.lastGameScores).length > 0) {
-        console.log('🔍 Using captured scores from popup:', window.lastGameScores);
-        return window.lastGameScores;
-    }
-
-    // Remove or comment out the rest of this function since it creates empty scores
-    console.log('🔍 No captured scores available - this should not happen!');
-    return {};
-}
-
-function getPlayerName() {
-    // Check if there's a human player in the game
-    if (window.game && window.game.players) {
-        const humanPlayer = window.game.players.find(p => !p.isAI);
-        if (humanPlayer) {
-            console.log('🔍 Found human player:', humanPlayer.name);
-            return humanPlayer.name;
-        }
-    }
-
-    // Fallback: assume first player is human
-    if (window.game && window.game.playerManager && window.game.playerManager.players) {
-        const firstPlayer = window.game.playerManager.players[0];
-        if (firstPlayer) {
-            console.log('🔍 Using first player:', firstPlayer.name);
-            return firstPlayer.name;
-        }
-    }
-
-    // Last resort
-    console.log('🔍 Last resort using Player 1:');
-    return 'Player 1';
-}
-
-function calculatePlayerRank(playerScores, playerName) {
-    const scores = Object.values(playerScores).sort((a, b) => b - a);
-    const playerScore = playerScores[playerName];
-    return scores.indexOf(playerScore) + 1;
-}
-
-function getGameLength() {
-    return 60; // placeholder - replace with actual timing
-}
-
-// Helper function to get final hands
-function getFinalPlayerHands(playerName) {
-    if (window.game && window.game.submittedHands) {
-        const playerHands = window.game.submittedHands.get(playerName);
-        if (playerHands) {
-            return {
-                back: playerHands.back ? playerHands.back.map(card => ({rank: card.rank, suit: card.suit})) : [],
-                middle: playerHands.middle ? playerHands.middle.map(card => ({rank: card.rank, suit: card.suit})) : [],
-                front: playerHands.front ? playerHands.front.map(card => ({rank: card.rank, suit: card.suit})) : []
-            };
-        }
-    }
-    return { back: [], middle: [], front: [] };
-}
-
-// Helper function to track game timing
-let gameStartTime = Date.now();
-function resetGameTimer() {
-    gameStartTime = Date.now();
-}
-
-function getGameLength() {
-    return Math.round((Date.now() - gameStartTime) / 1000); // seconds
-}
+// js/ui/scoring-popup.js
+// COMPLETE VERSION: Uses ScoringUtilities for all scoring calculations
+
+// Render mini cards for scoring popup
+function renderMiniCards(cards) {
+    return cards.map(card => {
+        if (card.isWild) {
+            return `<div class="card-mini wild">🃏</div>`;
+        } else if (card.wasWild) {
+            // Substituted wild card - show with yellow background
+            const colorClass = ['♥', '♦'].includes(card.suit) ? 'red' : 'black';
+            return `<div class="card-mini ${colorClass}" style="background: linear-gradient(135deg, #ffd700, #ffed4e); border: 1px solid #ff6b6b;"><div>${card.rank}</div><div>${card.suit}</div></div>`;
+        } else {
+            const colorClass = ['♥', '♦'].includes(card.suit) ? 'red' : 'black';
+            return `<div class="card-mini ${colorClass}"><div>${card.rank}</div><div>${card.suit}</div></div>`;
+        }
+    }).join('');
+}
+
+// SIMPLIFIED: Just delegates to ScoringUtilities (maintains backward compatibility)
+function getPointsForHand(hand, position, cardCount = null) {
+    return ScoringUtilities.getPointsForHand(hand, position, cardCount);
+}
+
+// Helper function to get card count from submitted hands
+function getCardCountFromSubmittedHands(game, playerName, position) {
+    const playerHand = game.submittedHands.get(playerName);
+    if (!playerHand) return 5; // Default
+
+    const pos = position.toLowerCase();
+    if (pos === 'front') return playerHand.front?.length || 3;
+    if (pos === 'middle') return playerHand.middle?.length || 5;
+    if (pos === 'back') return playerHand.back?.length || 5;
+
+    return 5; // Default
+}
+
+
+// Enhanced showScoringPopup with proper large hand support
+function showScoringPopup(game, detailedResults, roundScores, specialPoints, roundNumber = null) {
+
+    console.log(`🎯 showScoringPopup called - Round ${game.currentRound}, Call count:`, ++window.popupCallCount || (window.popupCallCount = 1));
+
+    console.log('🔍 showScoringPopup called with:', {
+        game,
+        detailedResults,
+        roundScores,
+        specialPoints,
+        roundNumber
+    });
+
+    // CAPTURE SCORES FOR STATS - Check all possible score sources
+    window.lastGameDetailedResults = detailedResults;
+    window.lastGameRoundScores = roundScores;
+    window.lastGameScores = {};
+
+    // Try detailedResults first
+    if (detailedResults && detailedResults.length > 0) {
+        console.log('🔍 Using detailedResults:', detailedResults);
+        detailedResults.forEach(result => {
+            window.lastGameScores[result.player1] = (window.lastGameScores[result.player1] || 0) + result.player1Score;
+            window.lastGameScores[result.player2] = (window.lastGameScores[result.player2] || 0) + result.player2Score;
+        });
+    }
+
+    // Try roundScores if detailedResults didn't work
+    if (Object.keys(window.lastGameScores).length === 0 && roundScores) {
+        console.log('🔍 Using roundScores:', roundScores);
+        // roundScores might be an object like {Player1: 15, Player2: -3}
+        if (typeof roundScores === 'object') {
+            window.lastGameScores = {...roundScores};
+        }
+    }
+
+    // Try specialPoints if nothing else worked
+    if (Object.keys(window.lastGameScores).length === 0 && specialPoints) {
+        console.log('🔍 Using specialPoints:', specialPoints);
+        if (typeof specialPoints === 'object') {
+            window.lastGameScores = {...specialPoints};
+        }
+    }
+
+    console.log('🔍 Final captured scores:', window.lastGameScores);
+    // In showScoringPopup, after line 80, add:
+    console.log('🔍 Final captured scores DETAILS:', JSON.stringify(window.lastGameScores, null, 2));
+
+    const popup = document.getElementById('scoringPopup');
+    const allPlayerHands = document.getElementById('allPlayerHands');
+    const roundRobinResults = document.getElementById('roundRobinResults');
+
+    roundRobinResults.innerHTML = '';  // ADD THIS LINE
+
+    // After roundRobinResults.innerHTML = '';
+    console.log('After clearing roundRobinResults:', roundRobinResults.children.length);
+
+    // And later when you create the matrix:
+    console.log('Adding matrix to:', roundRobinResults);
+    console.log('roundRobinResults children before matrix:', roundRobinResults.children.length);
+
+    // After adding the matrix:
+    console.log('roundRobinResults children after matrix:', roundRobinResults.children.length);
+
+    // After the existing debug logs, add this:
+    try {
+        // Your matrix creation code
+        const matrixDiv = document.createElement('div');
+        console.log('Created matrixDiv:', matrixDiv);
+
+        matrixDiv.innerHTML = `
+//            <h3 style="color: #ffd700; margin-top: 30px; margin-bottom: 15px;">Head-to-Head Matrix</h3>
+            <div id="scoringMatrix"></div>
+        `;
+        console.log('Set matrixDiv innerHTML');
+
+//        commented out this block because roundRobinResults keep appending
+//        roundRobinResults.appendChild(matrixDiv);
+//        console.log('Appended matrixDiv to roundRobinResults');
+//        console.log('roundRobinResults children NOW:', roundRobinResults.children.length);
+
+    } catch (error) {
+        console.error('Error creating matrix:', error);
+    }
+
+    // Update the popup title to show which round
+    const title = roundNumber ? `Round ${roundNumber} Results` : `Round ${game.currentRound} Results`;
+    popup.querySelector('h2').textContent = `🏆 ${title}`;
+
+    // For historical rounds, get hands from round history
+    let handsToDisplay;
+    if (roundNumber && game.roundHistory) {
+        const historicalRound = game.roundHistory.find(round => round.roundNumber === roundNumber);
+        handsToDisplay = historicalRound ? historicalRound.submittedHands : game.submittedHands;
+    } else {
+        handsToDisplay = game.submittedHands;
+    }
+
+
+    // MOVE THIS SECTION TO THE TOP to show it first
+    // Create scoring matrix
+    const matrixContainer = document.getElementById('scoringMatrix');
+    // Check if the HTML element exists, if not, create it
+    if (!matrixContainer) {
+        // Find a place to insert it. Let's assume you want it at the start of the popup content.
+        const firstSection = document.querySelector('.player-hands-section');
+        if (firstSection) {
+            const matrixDiv = document.createElement('div');
+            matrixDiv.id = 'scoringMatrix';
+            matrixDiv.innerHTML = `<h3 style="color: #ffd700; margin-top: 30px; margin-bottom: 15px;">  </h3>`;
+            firstSection.parentNode.insertBefore(matrixDiv, firstSection);
+        }
+    }
+
+    // Build the matrix
+    const playerNames = game.players.map(p => p.name);
+    // Create matrix data
+    const matrix = {};
+    playerNames.forEach(player => {
+        matrix[player] = {};
+        playerNames.forEach(opponent => {
+            matrix[player][opponent] = player === opponent ? '-' : 0;
+        });
+    });
+
+
+console.log(`🎯 Matrix created for round ${game.currentRound}. Total children in roundRobinResults:`, roundRobinResults.children.length);
+
+    // Fill matrix with results
+    detailedResults.forEach(result => {
+        matrix[result.player1][result.player2] = result.player1Score > 0 ? `+${result.player1Score}` : result.player1Score;
+        matrix[result.player2][result.player1] = result.player2Score > 0 ? `+${result.player2Score}` : result.player2Score;
+    });
+
+    // Create HTML table
+    let tableHTML = `
+        <h3 style="color: #ffd700; margin-top: 30px; margin-bottom: 15px;">Head-to-Head Matrix</h3>
+        <table style="border-collapse: collapse; margin: 0 auto; background: rgba(255,255,255,0.1); border-radius: 8px; overflow: hidden;">
+            <thead>
+                <tr style="background: rgba(255,215,0,0.2);">
+                    <th style="padding: 12px; border: 1px solid rgba(255,255,255,0.2); color: #ffd700; font-weight: bold;">vs</th>
+    `;
+
+    // Header row
+    playerNames.forEach(player => {
+        tableHTML += `<th style="padding: 12px; border: 1px solid rgba(255,255,255,0.2); color: #ffd700; font-weight: bold; min-width: 80px;">${player}</th>`;
+    });
+
+    // Add Total column header
+    tableHTML += `<th style="padding: 12px; border: 1px solid rgba(255,255,255,0.2); color: #4ecdc4; font-weight: bold; min-width: 80px; background: rgba(78,205,196,0.2);">Total</th>`;
+
+    tableHTML += `</tr></thead><tbody>`;
+
+    // Data rows
+    playerNames.forEach(player => {
+        tableHTML += `<tr>`;
+        tableHTML += `<td style="padding: 12px; border: 1px solid rgba(255,255,255,0.2); color: #ffd700; font-weight: bold; background: rgba(255,215,0,0.1);">${player}</td>`;
+
+        let rowTotal = 0;
+
+        playerNames.forEach(opponent => {
+            const score = matrix[player][opponent];
+            let cellColor = '#ccc';
+
+            if (score === '-') {
+                cellColor = '#666';
+            } else if (score > 0) {
+                cellColor = '#4ecdc4';
+                rowTotal += parseInt(score);
+            } else if (score < 0) {
+                cellColor = '#ff6b6b';
+                rowTotal += parseInt(score);
+            }
+
+            tableHTML += `<td style="padding: 12px; border: 1px solid rgba(255,255,255,0.2); text-align: center; color: ${cellColor}; font-weight: bold;">${score}</td>`;
+        });
+
+        // Add total cell with special styling
+        const totalColor = rowTotal > 0 ? '#4ecdc4' : rowTotal < 0 ? '#ff6b6b' : '#ffd700';
+        const totalSign = rowTotal > 0 ? '+' : '';
+        tableHTML += `<td style="padding: 12px; border: 1px solid rgba(255,255,255,0.2); text-align: center; color: ${totalColor}; font-weight: bold; font-size: 16px; background: rgba(78,205,196,0.1);">${totalSign}${rowTotal}</td>`;
+
+        tableHTML += `</tr>`;
+    });
+
+    tableHTML += `</tbody></table>`;
+
+    // The HTML has a placeholder for a scoring matrix. Let's make sure it's at the top.
+    const container = document.querySelector('.scoring-content');
+    if (container) {
+        // Remove any existing tournament matrix (safest - only removes our specific element)
+        const oldMatrix = container.querySelector('#tournament-head-to-head-matrix');
+        if (oldMatrix) oldMatrix.remove();
+
+        const matrixDiv = document.createElement('div');
+        matrixDiv.id = 'tournament-head-to-head-matrix'; // Give it a unique ID
+        matrixDiv.innerHTML = tableHTML;
+        // Insert the matrix right after the title and close button
+        container.insertBefore(matrixDiv, container.children[2]);
+    }
+
+    // Display all player hands with card counts
+    allPlayerHands.innerHTML = '';
+    game.players.forEach(player => {
+        const hand = game.submittedHands.get(player.name);
+
+        if (hand) {
+            const playerDiv = document.createElement('div');
+            playerDiv.className = 'player-hand-display';
+
+            // Get actual card counts for display
+            const backCardCount = hand.back ? hand.back.length : 5;
+            const middleCardCount = hand.middle ? hand.middle.length : 5;
+            const frontCardCount = hand.front ? hand.front.length : 3;
+
+            playerDiv.innerHTML = `
+                <div class="player-hand-title">${player.name}</div>
+                <div class="hand-row">
+                    <div class="hand-label-popup">Back (${backCardCount}):</div>
+                    <div class="hand-cards">${renderMiniCards(hand.back)}</div>
+                    <div class="hand-strength-popup">${getHandName(evaluateHand(hand.back))} (${evaluateHand(hand.back).hand_rank.join(', ')})</div>
+                </div>
+                <div class="hand-row">
+                    <div class="hand-label-popup">Middle (${middleCardCount}):</div>
+                    <div class="hand-cards">${renderMiniCards(hand.middle)}</div>
+                    <div class="hand-strength-popup">${getHandName(evaluateHand(hand.middle))} (${evaluateHand(hand.middle).hand_rank.join(', ')})</div>
+                </div>
+                <div class="hand-row">
+                    <div class="hand-label-popup">Front (${frontCardCount}):</div>
+                    <div class="hand-cards">${renderMiniCards(hand.front)}</div>
+                    <div class="hand-strength-popup">${getThreeCardHandName(evaluateThreeCardHand(hand.front))} (${evaluateThreeCardHand(hand.front).hand_rank.join(', ')})</div>
+                </div>
+            `;
+            allPlayerHands.appendChild(playerDiv);
+        }
+    });
+
+    // Display round robin results with correct scoring
+    roundRobinResults.innerHTML = '';
+    detailedResults.forEach(result => {
+        const matchupDiv = document.createElement('div');
+        matchupDiv.className = 'matchup';
+
+        let matchupHTML = `
+            <div class="matchup-title">${result.player1} vs ${result.player2}</div>
+        `;
+
+        result.details.forEach(detail => {
+            const p1Class = detail.winner === 'player1' ? 'winner' : detail.winner === 'tie' ? 'tie' : 'loser';
+            const p2Class = detail.winner === 'player2' ? 'winner' : detail.winner === 'tie' ? 'tie' : 'loser';
+
+            // Calculate points using ScoringUtilities with correct card counts
+            const getPointsDisplay = (playerHand, position, playerName, isPlayer1) => {
+                if (detail.winner === 'tie') return '(0)';
+
+                // Get actual card count from submitted hands
+                const cardCount = getCardCountFromSubmittedHands(game, playerName, position);
+
+                // Only calculate points for the WINNER's hand
+                let points = 0;
+                if (detail.winner === 'player1') {
+                    points = ScoringUtilities.getPointsForHand(detail.player1Hand, position, cardCount);
+                    return isPlayer1 ? `(+${points})` : `(-${points})`;
+                } else if (detail.winner === 'player2') {
+                    points = ScoringUtilities.getPointsForHand(detail.player2Hand, position, cardCount);
+                    return isPlayer1 ? `(-${points})` : `(+${points})`;
+                }
+
+                return '(0)';
+            };
+
+            matchupHTML += `
+                <div class="comparison-row">
+                    <div class="player-result ${p1Class}">
+                        ${detail.player1Hand.name} (${detail.player1Hand.hand_rank.join(', ')}) ${getPointsDisplay(detail.player1Hand, detail.hand, result.player1, true)}
+                    </div>
+                    <div style="color: #ffd700; font-weight: bold;">${detail.hand}</div>
+                    <div class="player-result ${p2Class}">
+                        ${detail.player2Hand.name} (${detail.player2Hand.hand_rank.join(', ')}) ${getPointsDisplay(detail.player2Hand, detail.hand, result.player2, false)}
+                    </div>
+                </div>
+            `;
+        });
+
+        matchupHTML += `
+            <div class="comparison-row">
+                <div class="player-result ${result.player1Score > result.player2Score ? 'winner' : result.player1Score < result.player2Score ? 'loser' : 'tie'}">
+                    ${result.player1}: ${result.player1Score} points
+                </div>
+                <div style="color: #ffd700; font-weight: bold;">HEAD-TO-HEAD</div>
+                <div class="player-result ${result.player2Score > result.player1Score ? 'winner' : result.player2Score < result.player1Score ? 'loser' : 'tie'}">
+                    ${result.player2}: ${result.player2Score} points
+                </div>
+            </div>
+        `;
+
+        matchupDiv.innerHTML = matchupHTML;
+        roundRobinResults.appendChild(matchupDiv);
+    });
+
+    // The original code appended the matrix here. We've moved it up.
+
+    popup.style.display = 'block';
+}
+
+// Close scoring popup and clear all hands for next round (unchanged)function closeScoringPopup() {
+async function closeScoringPopup() {
+    // Save game stats before closing popup
+    saveGameStats();
+
+    document.getElementById('scoringPopup').style.display = 'none';
+
+    // Clear all hand areas for next round
+    clearAllHandAreas();
+
+    resetGameUI();
+
+    // Clear previous round's game data from Firestore
+    if (window.isOwner && window.multiDeviceIntegration) {
+        const tableId = window.multiDeviceIntegration.tableId;
+        await firebase.firestore().collection('tables').doc(tableId.toString()).update({
+            'currentGame': firebase.firestore.FieldValue.delete()
+        });
+    }
+
+    // Start next round
+    if (window.isOwner) {
+        game.startNewRound();
+        setTableState('dealing');
+    }
+}
+
+function resetGameUI() {
+
+    // Reset auto arrange state
+    if (game.autoArrangeUsed) {
+        game.autoArrangeUsed = false;
+    }
+
+    // Reset auto button to "Auto"
+    const autoArrange = document.getElementById('autoArrange');
+    if (autoArrange) {
+        autoArrange.textContent = 'Auto';
+        autoArrange.disabled = false;
+    }
+
+    // Reset submit button to disabled "Submit"
+    const submitHand = document.getElementById('submitHand');
+    if (submitHand) {
+        submitHand.textContent = 'Submit';
+        submitHand.disabled = true;
+    }
+
+    // Clear any submission indicators
+    // Add other UI resets as needed
+}
+
+// Clear all hand areas (unchanged)
+function clearAllHandAreas() {
+    const handAreas = ['playerHand', 'backHand', 'middleHand', 'frontHand'];
+
+    handAreas.forEach(handId => {
+        const handElement = document.getElementById(handId);
+        if (handElement) {
+            handElement.innerHTML = '';
+        }
+    });
+
+    // Clear hand strength displays
+    const strengthDisplays = ['backStrength', 'middleStrength', 'frontStrength'];
+    strengthDisplays.forEach(strengthId => {
+        const strengthElement = document.getElementById(strengthId);
+        if (strengthElement) {
+            strengthElement.textContent = '';
+        }
+    });
+
+    console.log('🧹 Cleared all hand areas for next round');
+
+}
+
+// ADD THIS FUNCTION - Save game statistics to Firebase
+function saveGameStats() {
+    // Only save if user is logged in
+    if (!window.firebaseAuth || !window.firebaseAuth.currentUser) {
+        console.log('📊 No user logged in, skipping stats save');
+        return;
+    }
+
+    if (!window.userStatsManager) {
+        console.log('📊 User stats manager not available');
+        return;
+    }
+
+    try {
+        // Calculate final scores and rankings
+        const playerScores = calculateFinalScores();
+        console.log('🔍 DEBUG - All player scores:', playerScores);
+
+        const playerName = getPlayerName();
+        console.log('🔍 DEBUG - Player name:', playerName);
+
+        const playerScore = playerScores[playerName] || 0;
+        console.log('🔍 DEBUG - Player score:', playerScore);
+
+        const playerRank = calculatePlayerRank(playerScores, playerName);
+        console.log('🔍 DEBUG - Player rank:', playerRank);
+
+        // Get game configuration
+        const gameConfig = window.gameConfig ? window.gameConfig.getConfig() : {};
+
+        // Create game data object
+        const gameData = {
+            gameMode: gameConfig.gameMode || 'multiplayer',
+            wildCardCount: gameConfig.wildCardCount || 0,
+            playerCount: Object.keys(playerScores).length,
+            playerScore: playerScore,
+            playerRank: playerRank,
+            allPlayerScores: playerScores,
+            gameLength: getGameLength(),
+            opponents: Object.keys(playerScores).filter(name => name !== playerName)
+        };
+
+        console.log('📊 Saving game stats:', gameData);
+        window.userStatsManager.saveGameResult(gameData);
+
+    } catch (error) {
+        console.error('❌ Error saving game stats:', error);
+    }
+}
+
+// Helper functions (add these too if they don't exist)
+function calculateFinalScores() {
+    console.log('🔍 Calculating final scores...');
+
+    // FIRST: Use captured scores from popup (this is the correct data!)
+    if (window.lastGameScores && Object.keys(window.lastGameScores).length > 0) {
+        console.log('🔍 Using captured scores from popup:', window.lastGameScores);
+        return window.lastGameScores;
+    }
+
+    // Remove or comment out the rest of this function since it creates empty scores
+    console.log('🔍 No captured scores available - this should not happen!');
+    return {};
+}
+
+function getPlayerName() {
+    // Check if there's a human player in the game
+    if (window.game && window.game.players) {
+        const humanPlayer = window.game.players.find(p => !p.isAI);
+        if (humanPlayer) {
+            console.log('🔍 Found human player:', humanPlayer.name);
+            return humanPlayer.name;
+        }
+    }
+
+    // Fallback: assume first player is human
+    if (window.game && window.game.playerManager && window.game.playerManager.players) {
+        const firstPlayer = window.game.playerManager.players[0];
+        if (firstPlayer) {
+            console.log('🔍 Using first player:', firstPlayer.name);
+            return firstPlayer.name;
+        }
+    }
+
+    // Last resort
+    console.log('🔍 Last resort using Player 1:');
+    return 'Player 1';
+}
+
+function calculatePlayerRank(playerScores, playerName) {
+    const scores = Object.values(playerScores).sort((a, b) => b - a);
+    const playerScore = playerScores[playerName];
+    return scores.indexOf(playerScore) + 1;
+}
+
+function getGameLength() {
+    return 60; // placeholder - replace with actual timing
+}
+
+// Helper function to get final hands
+function getFinalPlayerHands(playerName) {
+    if (window.game && window.game.submittedHands) {
+        const playerHands = window.game.submittedHands.get(playerName);
+        if (playerHands) {
+            return {
+                back: playerHands.back ? playerHands.back.map(card => ({rank: card.rank, suit: card.suit})) : [],
+                middle: playerHands.middle ? playerHands.middle.map(card => ({rank: card.rank, suit: card.suit})) : [],
+                front: playerHands.front ? playerHands.front.map(card => ({rank: card.rank, suit: card.suit})) : []
+            };
+        }
+    }
+    return { back: [], middle: [], front: [] };
+}
+
+// Helper function to track game timing
+let gameStartTime = Date.now();
+function resetGameTimer() {
+    gameStartTime = Date.now();
+}
+
+function getGameLength() {
+    return Math.round((Date.now() - gameStartTime) / 1000); // seconds
+}